//
//  MJApp.h
//  Mahsjong
//
//  Created by Patrick Choo on 2/17/25.
//

#ifndef __MJ_APP_H__
#define __MJ_APP_H__
#include <cugl/cugl.h>
#include "MJGameScene.h"
#include "MJMenuScene.h"
#include "MJHostScene.h"
#include "MJClientScene.h"
#include "MJSettingScene.h"
#include "MJPauseScene.h"
#include "MJGameOverScene.h"
#include "MJNetworkController.h"
<<<<<<< HEAD
#include "MJAudioController.h"
#include "MJAnimationController.h"

=======
#include "MJMatchController.h"
>>>>>>> 17793945
/**
 * This class represents the application root for the Mah's Jong game
 */
class MahsJongApp : public cugl::Application {
protected:
    /**
     * The current active scene
     */
    enum State {
        LOAD,
        MENU,
        HOST,
        CLIENT,
        GAME,
        SETTINGS,
        PAUSE,
        OVER,
        TILESETUI
    };
    
    /** Global asset manager */
    std::shared_ptr<cugl::AssetManager> _assets;
    /** Global sprite batch for drawing */
    std::shared_ptr<cugl::graphics::SpriteBatch> _batch;
    /** The network interface */
//    std::shared_ptr<cugl::netcode::NetcodeConnection> _network;
    /** Controller for loading scene */
    cugl::scene2::LoadingScene _loading;
    /** The menu scene to choose what to do */
    MenuScene _mainmenu;
    /** The scene to host a game*/
    HostScene _hostgame;
    /** The scene to join a game */
    ClientScene _joingame;
    /** The primary controller for game world */
    GameScene _gameplay;
    /** The discard UI scene */
    DiscardUIScene _tilesetui; 
    /** The scene for settings */
    SettingScene _settings;
    /** The scene for pausing the game */
    PauseScene _pause;
    /** The scene for when the match ends/ is over */
    GameOverScene _gameover;
    /** The match controller for the game*/
    MatchController _matchController; 
    /** Whether or not we finished loading all assets*/
    bool _loaded;
    /** Scene loader reference */
    std::shared_ptr<cugl::scene2::Scene2Loader> _sceneLoader;
    /** Button to discard*/
    std::shared_ptr<cugl::scene2::Button> _discardBtn;
    /** The current active scene */
    State _scene;
    /** The network controller */
    std::shared_ptr<NetworkController> _network;
    /** Reference to audio controller for game sounds */
//    std::shared_ptr<AudioController> _audio;
    
public:
    /**
     * Creates, but does not initialized a new application. Remember,
     * no initialization in the constructor, only in init().
     */
    MahsJongApp() : cugl::Application() {
        _scene = State::LOAD;
    }
    
    /**
     * Destructor when application quits
     */
    ~MahsJongApp() { }
    
#pragma mark -
#pragma mark Application State
    /**
     * The method called after OpenGL is initialized, but before the application
     *
     * This is the method in which all user-defined program initialization should take place.
     * You should not create a new init() method.
     */
    virtual void onStartup() override;
    
    /**
     * The method called when the application is ready to quit.
     *
     * This is the method to dispose of all resources allocated by this
     * application. As a rule of thumb, everything created in onStartup() should
     * be deleted here
     */
    virtual void onShutdown() override;
    
#pragma mark -
#pragma mark Application Loop

    /** Method to update the application data */
    virtual void update(float timestep) override;
    
    /** The method called to draw the appplication to the screen */
    virtual void draw() override;
    
private:
    /**
     * Inidividualized update method for the loading scene.
     *
     * This method keeps the primary {@link #update} from being a mess of switch
     * statements. It also handles the transition logic from the loading scene.
     *
     * @param timestep  The amount of time (in seconds) since the last frame
     */
    void updateLoadingScene(float timestep);

    /**
     * Inidividualized update method for the menu scene.
     *
     * This method keeps the primary {@link #update} from being a mess of switch
     * statements. It also handles the transition logic from the menu scene.
     *
     * @param timestep  The amount of time (in seconds) since the last frame
     */
    void updateMenuScene(float timestep);

    /**
     * Inidividualized update method for the host scene.
     *
     * This method keeps the primary {@link #update} from being a mess of switch
     * statements. It also handles the transition logic from the host scene.
     *
     * @param timestep  The amount of time (in seconds) since the last frame
     */
    void updateHostScene(float timestep);
    
    /**
     * Inidividualized update method for the client scene.
     *
     * This method keeps the primary {@link #update} from being a mess of switch
     * statements. It also handles the transition logic from the client scene.
     *
     * @param timestep  The amount of time (in seconds) since the last frame
     */
    void updateClientScene(float timestep);

    /**
     * Individualized update method for the game scene.
     *
     * This method keeps the primary {@link #update} from being a mess of switch
     * statements. It also handles the transition logic from the game scene.
     *
     * @param timestep  The amount of time (in seconds) since the last frame
     */
    void updateGameScene(float timestep);
    
    /**
     * Individualized update method for the setting scene
     *
     * @param timestep  The amount of time (in seconds) since the last frame
     */
    void updateSettingScene(float timestep);
    
    /**
     * Individualized update method for the pause scene
     *
     * @param timestep  The amount of time (in seconds) since the last frame
     */
    void updatePauseScene(float timestep);
    
    /**
     * Individualized update method for the game over scene
     *
     * @param timestep  The amount of time (in seconds) since the last frame
     */
    void updateGameOverScene(float timestep);
    
    /**
     * Individualized update method for the tileset UI scene
     *
     * @param timestep  The amount of time (in seconds) since the last frame
     */
    void updateTilesetUIScene(float timestep);
    
    /**
     * Individualzed update method for the model controller
     *
     * @param timestep   The amount of time (in seconds) since the last frame 
     */
    void updateMatchController(float timestep);
};

#endif<|MERGE_RESOLUTION|>--- conflicted
+++ resolved
@@ -16,13 +16,10 @@
 #include "MJPauseScene.h"
 #include "MJGameOverScene.h"
 #include "MJNetworkController.h"
-<<<<<<< HEAD
 #include "MJAudioController.h"
 #include "MJAnimationController.h"
-
-=======
 #include "MJMatchController.h"
->>>>>>> 17793945
+
 /**
  * This class represents the application root for the Mah's Jong game
  */
