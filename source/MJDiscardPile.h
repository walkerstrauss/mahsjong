--- conflicted
+++ resolved
@@ -123,14 +123,14 @@
      *
      * @return a tile with the matching suit and rank
      */
-<<<<<<< HEAD
+
     std::shared_ptr<TileSet::Tile> findTile(std::pair<TileSet::Tile::Suit, TileSet::Tile::Rank> info);
     
     /** Method that removes the given instance of tile from the discard pile */
     void removeTile(std::shared_ptr<TileSet::Tile> tile);
-=======
+
     void updateTilePositions(float dt);
->>>>>>> 6180c53c
+
     
     /**
      * Method to update the discard pile model
