--- conflicted
+++ resolved
@@ -897,63 +897,57 @@
         std::shared_ptr<Player> opposingPlayer = _network->getHostStatus() ? clientPlayer : hostPlayer;
         std::shared_ptr<Player> currPlayer = _network->getHostStatus() ? hostPlayer : clientPlayer;
         // Fetching the top tile
-<<<<<<< HEAD
-//        std::shared_ptr<TileSet::Tile> discardTile = _discardPile->drawTopTile();
-=======
-        std::shared_ptr<TileSet::Tile> discardTile = _discardPile->drawTopTile();
-        // Setting relevant fields
-        discardTile->inHostHand = false;
-        discardTile->inClientHand = false;
-        discardTile->discarded = false;
-        
-        // Erasing tiles from opponent hand that were played (if tile is discard tile then break since it is not in their hand in
-        // this opposing matchController model)
-        std::vector<std::shared_ptr<TileSet::Tile>> tiles;
-        
-        for(auto const& tileKey : _network->getPlayedTiles()->children()) {
-            std::string suit = tileKey->getString("suit");
-            std::string rank = tileKey->getString("rank");
-            std::string id = tileKey->getString("id");
-            
-            const std::string key = rank + " of " + suit + " " + id;
-            
-            for(auto it = opposingPlayer->getHand()._tiles.begin(); it != opposingPlayer->getHand()._tiles.end();) {
-                std::string asString = (*it)->toString() + " " + std::to_string((*it)->getId());
-                if((*it)->toString() == discardTile->toString()) {
-                    break;
-                }
+// <<<<<<< merge_morph
+// //        std::shared_ptr<TileSet::Tile> discardTile = _discardPile->drawTopTile();
+// =======
+//         std::shared_ptr<TileSet::Tile> discardTile = _discardPile->drawTopTile();
+//         // Setting relevant fields
+//         discardTile->inHostHand = false;
+//         discardTile->inClientHand = false;
+//         discardTile->discarded = false;
+        
+//         // Erasing tiles from opponent hand that were played (if tile is discard tile then break since it is not in their hand in
+//         // this opposing matchController model)
+//         std::vector<std::shared_ptr<TileSet::Tile>> tiles;
+        
+//         for(auto const& tileKey : _network->getPlayedTiles()->children()) {
+//             std::string suit = tileKey->getString("suit");
+//             std::string rank = tileKey->getString("rank");
+//             std::string id = tileKey->getString("id");
+            
+//             const std::string key = rank + " of " + suit + " " + id;
+            
+//             for(auto it = opposingPlayer->getHand()._tiles.begin(); it != opposingPlayer->getHand()._tiles.end();) {
+//                 std::string asString = (*it)->toString() + " " + std::to_string((*it)->getId());
+//                 if((*it)->toString() == discardTile->toString()) {
+//                     break;
+//                 }
                 
-                // Logging for debug
-                CULog(asString.c_str());
-                CULog(key.c_str());
+//                 // Logging for debug
+//                 CULog(asString.c_str());
+//                 CULog(key.c_str());
                 
-                if(asString == key) {
-                    tiles.push_back(*it);
-                    opposingPlayer->getHand()._tiles.erase(it);
-                    break;
-                }
-                else {
-                    it++;
-                }
-            }
-// =======
->>>>>>> 85c63462
+//                 if(asString == key) {
+//                     tiles.push_back(*it);
+//                     opposingPlayer->getHand()._tiles.erase(it);
+//                     break;
+//                 }
+//                 else {
+//                     it++;
+//                 }
+//             }
+// // =======
+// >>>>>>> morph
         
 //         _tileSet->updateDeck(_network->getPlayedTiles());
 
 //         std::vector<std::shared_ptr<TileSet::Tile>> tiles = _tileSet->processTileJson(_network->getPlayedTiles());
        
-<<<<<<< HEAD
+
         for(auto const& tile : tiles) {
             std::string id = std::to_string(tile->_id);
             tile->setTexture(_assets->get<Texture>(tile->toString()));
             opposingPlayer->getHand().removeTile(tile, _network->getHostStatus());
-=======
-//         for(auto const& tile : tiles) {
-//             std::string id = std::to_string(tile->_id);
-//             opposingPlayer->getHand().removeTile(tile, _network->getHostStatus());
-// >>>>>>> morph
->>>>>>> 85c63462
         }
         
         // Update opposing player's max hand size
