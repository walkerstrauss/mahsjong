--- conflicted
+++ resolved
@@ -354,12 +354,10 @@
     
     // Broadcast new tile map state
     _network->broadcastTileMap(_network->getLocalPid(), _tileSet->mapToJson(), "remake pile");
+  
     // Broadcast celestial tile
-<<<<<<< HEAD
-    _network->broadcastCelestialTile(_network->getLocalPid(), celestialTileJson, "CHAOS");
-=======
-    _network->broadcastCelestialTile(_network->getLocalPid(), _tileSet->mapToJson(), celestialTileJson, "RABBIT");
->>>>>>> 07e82b53
+    _network->broadcastCelestialTile(_network->getLocalPid(), celestialTileJson, "RABBIT");
+
     // Clear tilesToJson vector
     _tileSet->clearTilesToJson();
     
@@ -533,12 +531,7 @@
     
     //Celestial tile played update
     if(_network->getStatus() == NetworkController::PLAYEDCELESTIAL) {
-<<<<<<< HEAD
-        //Retrives celestial tile that was played
-=======
-        CULog("here");
         //Retrieves celestial tile that was played
->>>>>>> 07e82b53
         std::shared_ptr<TileSet::Tile> celestialTile = _tileSet->processTileJson(_network->getCelestialTile())[0];
         std::string key = std::to_string(celestialTile->_id);
         
@@ -546,23 +539,9 @@
         celestialTile->inClientHand = false;
         celestialTile->discarded = true;
         
-<<<<<<< HEAD
-        //If chaos
-        if(_network->getCelestialUpdateType() == NetworkController::CHAOS) {
-            //Updating tileset
-            _tileSet->updateDeck(_network->getTileMapJson());
-            //Remaking pile
-            _pile->remakePile();
-            //Updating tile positions
-            _pile->updateTilePositions();
-            
-            _network->setCelestialUpdateType(NetworkController::NONE);
-        }
-=======
         //Apply the effect of the played celestial tile
         celestialEffect();
         
->>>>>>> 07e82b53
         //Updating player hand
         //If host
         if(_network->getLocalPid() == 0) {clientPlayer->getHand().discard(celestialTile, true);}
