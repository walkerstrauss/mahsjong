--- conflicted
+++ resolved
@@ -855,35 +855,10 @@
         _tileSet->updateDeck(_network->getPlayedTiles());
 
         std::vector<std::shared_ptr<TileSet::Tile>> tiles = _tileSet->processTileJson(_network->getPlayedTiles());
-        
-<<<<<<< HEAD
+       
         for(auto const& tile : tiles) {
             std::string id = std::to_string(tile->_id);
             opposingPlayer->getHand().removeTile(tile, _network->getHostStatus());
-=======
-        for(auto const& tileKey : _network->getPlayedTiles()->children()) {
-            std::string suit = tileKey->getString("suit");
-            std::string rank = tileKey->getString("rank");
-            std::string id = tileKey->getString("id");
-            
-            const std::string key = rank + " of " + suit + " " + id;
-            
-            for(auto it = opposingPlayer->getHand()._tiles.begin(); it != opposingPlayer->getHand()._tiles.end();) {
-                std::string asString = (*it)->toString() + " " + std::to_string((*it)->getId());
-                if((*it)->toString() == discardTile->toString()) {
-                    break;
-                }
-
-                if(asString == key) {
-                    tiles.push_back(*it);
-                    opposingPlayer->getHand()._tiles.erase(it);
-                    break;
-                }
-                else {
-                    it++;
-                }
-            }
->>>>>>> 2ff509d9
         }
         
         // For updating opponent sets
