--- conflicted
+++ resolved
@@ -278,7 +278,6 @@
     }
     else {
         // Unselect all selected tiles from hand
-<<<<<<< HEAD
         for(auto it = currPlayer->getHand()._tiles.begin(); it != currPlayer->getHand()._tiles.end();) {
             (*it)->selected = false;
             
@@ -295,29 +294,6 @@
                 currPlayer->getHand().removeTile((*it), _network->getHostStatus());
             } else {
                 it++;
-=======
-        for(auto& selectedTile : currPlayer->getHand()._selectedTiles) {
-            for(auto it = currPlayer->getHand()._tiles.begin(); it != currPlayer->getHand()._tiles.end();) {
-                if(selectedTile == (*it)) {
-                    selectedTile->selected = false;
-                    
-                    // If the tile was a discarded tile reset to discarded status and discard from hand
-                    if(selectedTile->discarded) {
-                        selectedTile->inHostHand= false;
-                        selectedTile->inClientHand= false;
-                        selectedTile->unselectable = false;
-                        
-                        selectedTile->pos = Vec2::ZERO;
-                        
-                        _discardPile->addTile(selectedTile);
-                        it = currPlayer->getHand()._tiles.erase(it);
-                    }
-                    break;
-                }
-                else {
-                    it++;
-                }
->>>>>>> 530e6ccb
             }
         }
         // Clear selected tiles from current player
@@ -851,27 +827,23 @@
     //Discard pile update
     if(_network->getStatus() == NetworkController::DISCARDUPDATE) {
         // Fetching discarded tile
-<<<<<<< HEAD
         std::shared_ptr<TileSet::Tile> tile = _tileSet->processTileJson(_network->getDiscardTile())[0];
         _tileSet->updateDeck(_network->getDiscardTile());
         std::string key = std::to_string(tile->_id);
         
         // Actual reference to tile from tileMap
         tile = _tileSet->tileMap[key];
-=======
-        std::shared_ptr<TileSet::Tile> tempTile = _tileSet->processTileJson(_network->getDiscardTile())[0];
-        std::string key = std::to_string(tempTile->_id);
-        
-        // Actual reference to tile from tileMap
-        std::shared_ptr<TileSet::Tile> tile = _tileSet->tileMap[key];
-        tile->inHostHand = tempTile->inHostHand;
-        tile->inClientHand = tempTile->inClientHand;
-        tile->discarded = tempTile->discarded;
-        tile->_scale = tempTile->_scale;
-        tile->pos = tempTile->pos;
-        
->>>>>>> 530e6ccb
-        
+//         std::shared_ptr<TileSet::Tile> tempTile = _tileSet->processTileJson(_network->getDiscardTile())[0];
+//         std::string key = std::to_string(tempTile->_id);
+        
+//         // Actual reference to tile from tileMap
+//         std::shared_ptr<TileSet::Tile> tile = _tileSet->tileMap[key];
+//         tile->inHostHand = tempTile->inHostHand;
+//         tile->inClientHand = tempTile->inClientHand;
+//         tile->discarded = tempTile->discarded;
+//         tile->_scale = tempTile->_scale;
+//         tile->pos = tempTile->pos;
+                
         //If host
         if(_network->getHostStatus()) {clientPlayer->getHand().discard(tile, true);}
         //If client
