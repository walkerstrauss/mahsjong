--- conflicted
+++ resolved
@@ -365,13 +365,10 @@
                     _ratTile = celestialTile;
                     _choice = RATTILE;
                     break;
-<<<<<<< HEAD
                 case(TileSet::Tile::Rank::DRAGON):
                     _dragonTile = celestialTile;
                     _choice = DRAGONTILE;
                     break;
-=======
->>>>>>> c6c499fe
                 // Numbered rank
                 default:
                     break;
@@ -678,13 +675,9 @@
 
 
 void MatchController::celestialEffect(){
-<<<<<<< HEAD
+
     if (_network->getCelestialUpdateType() == NetworkController::ROOSTER
         || _network->getCelestialUpdateType() == NetworkController::DRAGON) {
-        CULog("ROOSTER/DRAGON");
-=======
-    if (_network->getCelestialUpdateType() == NetworkController::ROOSTER) {
->>>>>>> c6c499fe
         //Updating tileset
         _tileSet->updateDeck(_network->getTileMapJson());
         _pile->remakePile();
