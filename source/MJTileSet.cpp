--- conflicted
+++ resolved
@@ -178,11 +178,7 @@
         Tile curr = (*it);
         Vec2 pos = curr.pos;
         
-<<<<<<< HEAD
         if ((pos.x == 0.0f && pos.y == 0.0f) || it->played) {
-=======
-        if(it->played){
->>>>>>> 7cc7a96d
             continue;
         }
         
@@ -239,8 +235,6 @@
     this->setTexture(assets->get<Texture>(currTileTexture));
 }
 
-<<<<<<< HEAD
-=======
 /**
  * Creates a cugl::JsonValue representation of the current state of the deck
  *
@@ -278,5 +272,5 @@
     
     return root;
 }
->>>>>>> 7cc7a96d
-
+
+
