//
//  MJTileSet.cpp
//  Mahsjong
//
//  Created by Patrick Choo on 2/21/25.
//

#include "MJTileSet.h"

using namespace cugl;
using namespace cugl::graphics;
using namespace cugl::audio;

#pragma mark Tile

/**
 * Allocates a tile by setting its number and suit
 *
 * A wild tile can either have a wild rank and/or a wild suit
 *
 * @param r     The rank
 * @param s     The suit
 */
TileSet::Tile::Tile(const TileSet::Tile::Rank r, const TileSet::Tile::Suit s){
    _rank = r;
    _suit = s;
    
    inPile = false;
    inHand = false;
    discarded = false;
    
    selected = false;
    selectedInSet = false;
    played = false;
<<<<<<< HEAD
    
//    pos = Vec2(200, 200); Setting up drawing example, set when in hand and pile sets
    _scale = 0.4;
}

/**
 * Sets the texture for all tiles in deck
 */
void TileSet::setTexture(const std::shared_ptr<cugl::graphics::Texture>& value){
    Size size = value->getSize();
    _center = Vec2(size.width/2, size.height/2);
    
    for(const auto& it : deck){
        it->setTileTexture(value);
    }
=======
>>>>>>> 71b31428
}

/**
 * Initializes the **STARTING** representation of the deck.
 *
 * When creating a new level, call shuffle to reshuffle the tileSet and create
 * the pile and hand by iterating through the tileSet
 */
TileSet::TileSet(){
    for(int i = 1; i < 4; i++){
        TileSet::Tile::Suit currSuit = static_cast<TileSet::Tile::Suit>(i);
        for(int j = 1; j < 10; j++){
            TileSet::Tile::Rank currRank = static_cast<TileSet::Tile::Rank>(j);
            for(int k = 0; k < 4; k++){
                std::shared_ptr<Tile> newTile = std::make_shared<Tile>(currRank, currSuit);
                newTile->_id = k;
                deck.emplace_back(newTile);
                tileCount += 1;
            }
        }
    }
    
    wildCount = 0;
}

/**
 * Generates 3 random unique grandma tiles
 */
void TileSet::generateGrandmaTiles() {
    cugl::Random rd;
    rd.init();
    
    std::vector<int> ranks;
    std::vector<int> suits;

    while (ranks.size() < 3) {
        int rank = static_cast<int>(rd.getOpenUint64(1, 9));
        int suit = static_cast<int>(rd.getOpenUint64(1, 3));

        bool exists = false;
        for (size_t i = 0; i < ranks.size(); i++) {
            if (ranks[i] == rank && suits[i] == suit) {
                exists = true;
                break;
            }
        }

        if (!exists) {
            ranks.push_back(rank);
            suits.push_back(suit);

            std::shared_ptr<TileSet::Tile> newTile = std::make_shared<TileSet::Tile>(
                static_cast<TileSet::Tile::Rank>(rank),
                static_cast<TileSet::Tile::Suit>(suit)
            );
            
            grandmaTiles.push_back(newTile);
        }
    }
}

void TileSet::setAllTileTexture(const std::shared_ptr<cugl::AssetManager>& assets){
    if(deck.size() == 0){
        CULog("Deck is empty");
    }
    for(const auto& it : deck){
        std::string currTileTexture = it->toString();
        it->setTexture(assets->get<Texture>(currTileTexture));
    }
}

void TileSet::draw(const std::shared_ptr<cugl::graphics::SpriteBatch>& batch, cugl::Size size){
    for(const auto& it : deck){
        Tile curr = (*it);
        if(curr.discarded){
            continue;
        }
        Vec2 pos = curr.pos;
        Vec2 origin = _center;
        
        Affine2 trans;
        trans.translate(pos);
        trans.scale(curr._scale);
        
        batch->draw(curr.getTileTexture(), origin, trans);
    }
}




<|MERGE_RESOLUTION|>--- conflicted
+++ resolved
@@ -32,8 +32,7 @@
     selected = false;
     selectedInSet = false;
     played = false;
-<<<<<<< HEAD
-    
+
 //    pos = Vec2(200, 200); Setting up drawing example, set when in hand and pile sets
     _scale = 0.4;
 }
@@ -48,8 +47,6 @@
     for(const auto& it : deck){
         it->setTileTexture(value);
     }
-=======
->>>>>>> 71b31428
 }
 
 /**
