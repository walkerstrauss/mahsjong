--- conflicted
+++ resolved
@@ -131,8 +131,6 @@
             it->setTexture(assets->get<Texture>(it->toString()));
         }
     }
-<<<<<<< HEAD
-=======
 }
 
 void TileSet::setSpecialTextures(const std::shared_ptr<cugl::AssetManager>& assets) {
@@ -163,7 +161,6 @@
             }
         }
     }
->>>>>>> 7a2fc74c
 }
 
 /**
