//
//  MJTileSet.h
//  Mahsjong
//
//  Created by Patrick Choo on 2/21/25.
//

#ifndef __MJ_TILESET_H__
#define __MJ_TILESET_H__
#include <cugl/cugl.h>
#include <random>
#include "MJAnimatedNode.h"

/**
 * A class representing all of the tiles in the player's tileset as the game progresses
 */
class TileSet {
public:
    /**
     * A class representing a single tile
     */
    class Tile {
    private:
        /** The container for the polygon and animated node */
        std::shared_ptr<cugl::scene2::SceneNode> _container;
        /** This tile's back texture node*/
        std::shared_ptr<cugl::scene2::PolygonNode> _backTextureNode;
        /** This tile's face sprite node*/
        std::shared_ptr<AnimatedNode> _faceSpriteNode;

        /** This tile's texture */
        std::shared_ptr<cugl::graphics::Texture> _texture;
        
    public:
        virtual ~Tile() = default;
        
        /** An enum to represent tile suits */
        enum class Suit : int {
            CELESTIAL,
            CRAK,
            BAMBOO,
            DOT
        };
        
        /** An enum to represent tile rank (1-9 + 10 for wild tiles) */
        enum class Rank : int {
            ONE = 1,
            TWO = 2,
            THREE = 3,
            FOUR = 4,
            FIVE = 5,
            SIX = 6,
            SEVEN = 7,
            EIGHT = 8,
            NINE = 9,
            RAT = 10,
            OX = 11,
            RABBIT = 12,
            DRAGON = 13,
            SNAKE = 14,
            MONKEY = 15,
            ROOSTER = 16,
            PIG = 17
        };
        
        /** The tile's rank */
        Tile::Rank _rank;
        /** The tile's suit */
        Tile::Suit _suit;
        /** Id for differentiating duplicate copies of a card from one another – gma's tiles have an _id of -1 */
        int _id;
        /** The position of the tile (row, col) in the pile */
        cugl::Vec2 pileCoord;
        /** Whether or not the tile is in the pile */
        bool inPile;
        /** Whether or not the tile is in the host's hand */
        bool inHostHand;
        /** Whether or not the tile is in the client's hand*/
        bool inClientHand;
        /** Boolean flag for if this tile has been discarded */
        bool discarded;
        /** Boolean flag for it this tile is the top tile of the discard pile */
        bool topTile = false;
        /** Whether the player has selected the tile */
        bool selected;
        /** Whether the player has selected the tile and it is in a set */
        bool selectedInSet;
        /** True if this tile has been played, false otherwise */
        bool played;
        /** If tile is in the current deck */
        bool inDeck;
        /** The tile's position (updated in player and pile methods) */
        cugl::Vec2 pos;
        /** The rectangle representing the tile's position used for selection handling */
        cugl::Rect tileRect;
        /** The scale of the tile */
        float _scale;
        /** Whether or not the tile is pressed to handle the mobile version of the game */
        bool pressed;
        /** Whether or not the tile is debuffed */
        bool debuffed = false;
        /** Whether or not the tile can be selected */
        bool selectable = true;
        /** Whether or not the tile can be unselectable */
        bool unselectable = false; 
        
#pragma mark -
#pragma mark Tile Constructors
        /**
         * Allocates a tile by setting its number and suit
         *
         * A wild tile can either have a wild rank and/or a wild suit
         *
         * @param r     The rank
         * @param s     The suit
         */
        Tile(const Tile::Rank r, const Tile::Suit s);
        
#pragma mark -
#pragma mark Tile Gameplay Handling
        /**
         * Getter for accessing a tile's rank. Tiles with a wild rank returns WILD_RANK
         *
         * @return the associated rank for the tile it was called from.
         */
        Tile::Rank getRank() const { return _rank; }
        
        /**
         * Getter for accessing a tile's suit. Tiles with a wild suit return WILD_SUIT
         *
         * @return the associated suit for the tile it was called from.
         */
        Tile::Suit getSuit() const { return _suit; }
        
        /**
         * Getter for accessing the textured node for the back of the tile
         *
         * @return the textured node for the back of the tile
         */
        std::shared_ptr<cugl::scene2::PolygonNode>& getBackTextureNode() {
            return _backTextureNode;
        }
        
        /**
         * Getter for accessing the sprite node for face of the tile
         *
         * @return the sprite node for the face of the tile
         */
        std::shared_ptr<AnimatedNode>& getFaceSpriteNode() {
            return _faceSpriteNode;
        }
        
        /**
         * Getter for acecssing the container node for the back and face texture
         *
         * @return the scene node containing the face and back texture
         */
        std::shared_ptr<cugl::scene2::SceneNode>& getContainer() {
            return _container;
        }
        
        /**
         * Method to update the tiles
         *
         * @param timestep      the time since the last update
         */
        void update(float timestep);
        
        /**
         * Returns a string representation for the current tile's rank
         *
         * @return a string representing the tile's rank
         */
        std::string toStringRank() const {
            switch(_rank) {
                case Tile::Rank::ONE:
                    return "one";
                    break;
                case Tile::Rank::TWO:
                    return "two";
                    break;
                case Tile::Rank::THREE:
                    return "three";
                    break;
                case Tile::Rank::FOUR:
                    return "four";
                    break;
                case Tile::Rank::FIVE:
                    return "five";
                    break;
                case Tile::Rank::SIX:
                    return "six";
                    break;
                case Tile::Rank::SEVEN:
                    return "seven";
                    break;
                case Tile::Rank::EIGHT:
                    return "eight";
                    break;
                case Tile::Rank::NINE:
                    return "nine";
                    break;
                case Tile::Rank::RAT:
                    return "rat";
                    break;
                case Tile::Rank::OX:
                    return "ox";
                    break;
                case Tile::Rank::RABBIT:
                    return "rabbit";
                    break;
                case Tile::Rank::DRAGON:
                    return "dragon";
                    break;
                case Tile::Rank::SNAKE:
                    return "snake";
                    break;
                case Tile::Rank::MONKEY:
                    return "monkey";
                    break;
                case Tile::Rank::ROOSTER:
                    return "rooster";
                    break;
                case Tile::Rank::PIG:
                    return "pig";
                    break;
                default:
                    return "no valid rank";
            }
        };
        
        /**
         * Returns a string representation for the current tile's suit
         *
         * @return a string representing the tile's suit
         */
        std::string toStringSuit() const{
            switch(_suit){
                case Tile::Suit::BAMBOO:
                    return "bamboo";
                    break;
                case Tile::Suit::DOT:
                    return "dot";
                    break;
                case Tile::Suit::CRAK:
                    return "crak";
                    break;
                case Tile::Suit::CELESTIAL:
                    return "celestial";
                    break;
                default:
                    return "no valid suit";
                    
            }
        }
        
        static Tile::Rank toRank(std::string rank) {
            if (rank == "one" || rank == "1") {
                return Tile::Rank::ONE;
            } else if (rank == "two" || rank == "2") {
                return Tile::Rank::TWO;
            } else if (rank == "three" || rank == "3") {
                return Tile::Rank::THREE;
            } else if (rank == "four" || rank == "4") {
                return Tile::Rank::FOUR;
            } else if (rank == "five" || rank == "5") {
                return Tile::Rank::FIVE;
            } else if (rank == "six" || rank == "6") {
                return Tile::Rank::SIX;
            } else if (rank == "seven" || rank == "7") {
                return Tile::Rank::SEVEN;
            } else if (rank == "eight" || rank == "8") {
                return Tile::Rank::EIGHT;
            } else if (rank == "nine" || rank == "9") {
                return Tile::Rank::NINE;
            } else if (rank == "rat") {
                return Tile::Rank::RAT;
            } else if (rank == "ox") {
                return Tile::Rank::OX;
            } else if (rank == "rabbit") {
                return Tile::Rank::RABBIT;
            } else if (rank == "dragon") {
                return Tile::Rank::DRAGON;
            } else if (rank == "snake") {
                return Tile::Rank::SNAKE;
            }  else if (rank == "monkey") {
                return Tile::Rank::MONKEY;
            }else if (rank == "rooster") {
                return Tile::Rank::ROOSTER;
            } else if (rank == "pig") {
                return Tile::Rank::PIG;
            } else {
                throw std::invalid_argument("No valid rank");
            }
        }
        
        static Tile::Suit toSuit(std::string suit) {
            if (suit == "bamboo") {
                return Tile::Suit::BAMBOO;
            } else if (suit == "dot") {
                return Tile::Suit::DOT;
            } else if (suit == "crak") {
                return Tile::Suit::CRAK;
            } else if (suit == "celestial"){
                return Tile::Suit::CELESTIAL;
            } else {
                throw std::invalid_argument("No valid suit");
            }
        }
        
        static cugl::Vec2 toVector(std::string str){
            size_t commaPos = str.find(",");
            float x = std::stof(str.substr(1, commaPos));
            float y = std::stof(str.substr(commaPos + 1, str.length() - 1));
            return cugl::Vec2(x, y);
        }
        
        /**
         * Returns the string form of the current tile
         *
         * @return a string representing the rank and suit of the tile
         */
        virtual std::string toString() const {
            return toStringRank() + " of " + toStringSuit();
        }
        
        static Tile::Rank toRankInt(int rank){
            if (rank == 1){
                return Rank::ONE;
            } else if (rank == 2){
                return Rank::TWO;
            } else if (rank == 3){
                return Rank::THREE;
            } else if (rank == 4){
                return Rank::FOUR;
            } else if (rank == 5){
                return Rank::FIVE;
            } else if (rank == 6){
                return Rank::SIX;
            } else if (rank == 7){
                return Rank::SEVEN;
            } else if (rank == 8){
                return Rank::EIGHT;
            } else if (rank == 9){
                return Rank::NINE;
            } else {
                CULog("Invalid rank (should be int 1-9) – setting to 1 (default)");
                return Rank::ONE;
            }
        }
        
        static int toIntRank(Rank rank){
            int r = 1;
            switch (rank){
                case Rank::ONE:
                    r = 1;
                    break;
                case Rank::TWO:
                    r = 2;
                    break;
                case Rank::THREE:
                    r = 3;
                    break;
                case Rank::FOUR:
                    r = 4;
                    break;
                case Rank::FIVE:
                    r = 5;
                    break;
                case Rank::SIX:
                    r = 6;
                    break;
                case Rank::SEVEN:
                    r = 7;
                    break;
                case Rank::EIGHT:
                    r = 8;
                    break;
                case Rank::NINE:
                    r = 9;
                    break;
                default:
                    break;
            }
            return r;
        }

        /**
         * Sets the texture of this tile
         *
         * @param value     the texture to assign to this tile
         */
        void setTexture(const std::shared_ptr<cugl::graphics::Texture>& value){
            _texture = value;
        }
        
        /**
         * Method to get the tile texture
         *
         * @return the texture of the current tile
         */
        std::shared_ptr<cugl::graphics::Texture> getTileTexture(){
            return _texture;
        }
        
        /**
         * Overloading operator to directly compare two tiles
         */
        bool operator==(std::shared_ptr<Tile>& tile){
            return this->_id == tile->_id;
        }
        
<<<<<<< HEAD
=======
        /**
         * Sets the container of the tile's node
         *
         * @param sceneNode the scene node to set this container to
         */
        bool setContainer(std::shared_ptr<scene2::SceneNode> sceneNode) {
            if(sceneNode) {
                _container = sceneNode;
                return true;
            }
            return false;
        }
        
        /**
         * Sets the back texture of this tile
         *
         * @param value     the texture to assign to the back of the tile
         */
        void setBackTexture(const std::shared_ptr<cugl::graphics::Texture>& value) {
            _backTextureNode->setTexture(value);
        }
        
        /**
         * Sets the face texture of this tile
         *
         * @param value the texture to assign to the face of the tile
         */
        void setFaceTexture(const std::shared_ptr<cugl::graphics::Texture>& value) {
            _faceSpriteNode->setTexture(value);
        }
        
        /**
         * Sets the polygon node for the back texture
         *
         * @param polygonNode       a polygon node
         */
        void setBackTextureNode(const std::shared_ptr<scene2::PolygonNode> polygonNode) {
            _backTextureNode = polygonNode;
        }
        
        /**
         * Sets the animated node for the back texture
         *
         * @param animatedNode      an animated node
         */
        void setFrontSpriteNode(const std::shared_ptr<AnimatedNode> animatedNode) {
            _faceSpriteNode = animatedNode;
        }
>>>>>>> 20dc96d2
    };
    
public:
    /** Deck with all of the tiles */
    std::vector<std::shared_ptr<Tile>> deck;
    /** Vector with starting representation of deck */
    std::vector<std::shared_ptr<Tile>> startingDeck;
    /** Unsorted set containing tiles in the deck */
    std::map<std::string, std::shared_ptr<Tile>> tileMap;
    /** Random Generator */
    cugl::Random rdTileSet;
    /** Number of tiles we have initialized */
    int tileCount;
    /** The center of a tile */
    cugl::Vec2 _center;
    /** Pointer to next tile to be drawn */
    std::shared_ptr<Tile> nextTile;
    /** Set of tiles to be processed for networking */
    std::vector<std::shared_ptr<Tile>> tilesToJson;
    
#pragma mark -
#pragma mark Tileset Constructors
    
    /**
     * Initializes an empty deck.
     */
    TileSet() { rdTileSet.init(); }
    
    /**
     * Initializes deck to a **STARTING** representation of numbered tiles
     *
     * Only call if host
     */
    void initHostDeck();
    
    /**
     * Initializes deck to a **STARTING** representation of numbered tiles
     *
     * Only call if client
     */
    void initClientDeck(const std::shared_ptr<cugl::JsonValue>& deckJson);
    
    /**
     * Sets the texture for all tiles in deck
     */
    void initTileNodes(const std::shared_ptr<cugl::AssetManager>& assets);
    
    void addCelestialTiles(const std::shared_ptr<cugl::AssetManager>& assets);
    
#pragma mark -
#pragma mark Tileset Gameplay Handling
    
    /**
     * Shuffles the tileSet for random assignment
     *
     * **ALWAYS SHUFFLE BEFORE READING FROM DECK**
     */
    void shuffle() {
        rdTileSet.init();
        rdTileSet.shuffle(deck);
    }
    
    /**
     * Prints the current deck
     */
    void printDeck(){
        for(const auto& it : deck){
            CULog("%s", it->toString().c_str());
        }
    }
    
    /**
     * Sets the texture for all tiles in deck
     */
    void setAllTileTexture(const std::shared_ptr<cugl::AssetManager>& assets);
    
    /**
     * Sets the texture of a facedown tile
     *
     * @param assets    the asset manager to get the texture from
     */
    void setBackTextures(const std::shared_ptr<cugl::AssetManager>& assets);
    
    /**
     * Draws the tiles in the tileset to the screen
     */
    void draw(const std::shared_ptr<cugl::graphics::SpriteBatch>& batch, cugl::Size size, bool isHost);
    
    /**
     * Creates a cugl::JsonValue representation of the current state of the deck
     *
     * @Returns std::shared_ptr<cugl::JsonVaue>
     */
    const std::shared_ptr<cugl::JsonValue> toJson(std::vector<std::shared_ptr<Tile>> tiles);
    
//    /**
//     * Randomly generates a suit with type Tile::Suit
//     *
//     * Returns suit with type Tile::Suit
//     */
//    Tile::Suit randomSuit() {
//        int randSuit = static_cast<int>(rdTileSet.getOpenUint64(0, 4));
//        return static_cast<TileSet::Tile::Suit>(randSuit);
//    };
//    
//    /**
//     * Randomly generates a rank
//     *
//     * Returns a Tile::Rank
//     */
//    Tile::Rank randomNumber() {
//        int randRank = static_cast<int>(rdTileSet.getOpenUint64(1, 11));
//        return static_cast<TileSet::Tile::Rank>(randRank);
//    };
    
    void clearTilesToJson(){
        tilesToJson.clear();
    }
    
    void setNextTile(std::shared_ptr<cugl::JsonValue>& nextTileJson);
    
    void updateDeck(const std::shared_ptr<cugl::JsonValue>& deckJson);
    
    std::vector<std::shared_ptr<Tile>> processTileJson(const std::shared_ptr<cugl::JsonValue>& tileJson);
    
    std::vector<std::shared_ptr<Tile>> processDeckJson(const std::shared_ptr<cugl::JsonValue>& deckJson);
    
    std::shared_ptr<cugl::JsonValue> mapToJson();
    
};

#endif /* __MJ_TILESET_H__ */<|MERGE_RESOLUTION|>--- conflicted
+++ resolved
@@ -410,8 +410,6 @@
             return this->_id == tile->_id;
         }
         
-<<<<<<< HEAD
-=======
         /**
          * Sets the container of the tile's node
          *
@@ -460,7 +458,6 @@
         void setFrontSpriteNode(const std::shared_ptr<AnimatedNode> animatedNode) {
             _faceSpriteNode = animatedNode;
         }
->>>>>>> 20dc96d2
     };
     
 public:
