//
//  MJTileSet.h
//  Mahsjong
//
//  Created by Patrick Choo on 2/21/25.
//

#ifndef __MJ_TILESET_H__
#define __MJ_TILESET_H__
#include <cugl/cugl.h>
#include <random>

/**
 * A class representing all of the tiles in the player's tileset as the game progresses
 */
class TileSet {
public:
    /**
     * A class representing a single tile
     */
    class Tile {
    private:
        /** This tile's texture */
        std::shared_ptr<cugl::graphics::Texture> _texture;
        
    public:
        /** An enum to represent tile suits */
        enum class Suit : int {
            SPECIAL,
            CRAK,
            BAMBOO,
            DOT
        };
        
        /** An enum to represent tile rank (1-9 + 10 for wild tiles) */
        enum class Rank : int {
            ONE = 1,
            TWO = 2,
            THREE = 3,
            FOUR = 4,
            FIVE = 5,
            SIX = 6,
            SEVEN = 7,
            EIGHT = 8,
            NINE = 9,
            ACTION = 10,
            COMMAND = 11
        };
        
        /** The tile's rank */
        Tile::Rank _rank;
        /** The tile's suit */
        Tile::Suit _suit;
        /** Id for differentiating duplicate copies of a card from one another – gma's tiles have an _id of -1 */
        int _id;
        /** The position of the tile (row, col) in the pile */
        cugl::Vec2 pileCoord;
        /** Whether or not the tile is in the pile */
        bool inPile;
        /** Whether or not the tile is in the host's hand */
        bool inHostHand;
        /** Whether or not the tile is in the client's hand*/
        bool inClientHand;
        /** Boolean flag for if this tile has been discarded */
        bool discarded;
        /** Boolean flag for it this tile is the top tile of the discard pile */
        bool topTile;
        /** Whether the player has selected the tile */
        bool selected;
        /** Whether the player has selected the tile and it is in a set */
        bool selectedInSet;
        /** True if this tile has been played, false otherwise */
        bool played;
        /** If tile is in the current deck */
        bool inDeck;
        /** The tile's position (updated in player and pile methods) */
        cugl::Vec2 pos;
        /** The rectangle representing the tile's position used for selection handling */
        cugl::Rect tileRect;
        /** The scale of the tile */
        float _scale;
        
#pragma mark -
#pragma mark Tile Constructors
        /**
         * Allocates a tile by setting its number and suit
         *
         * A wild tile can either have a wild rank and/or a wild suit
         *
         * @param r     The rank
         * @param s     The suit
         */
        Tile(const Tile::Rank r, const Tile::Suit s);
        
#pragma mark -
#pragma mark Tile Gameplay Handling
        /**
         * Getter for accessing a tile's rank. Tiles with a wild rank returns WILD_RANK
         *
         * @return the associated rank for the tile it was called from.
         */
        Tile::Rank getRank() const { return _rank; }
        
        /**
         * Getter for accessing a tile's suit. Tiles with a wild suit return WILD_SUIT
         *
         * @return the associated suit for the tile it was called from.
         */
        Tile::Suit getSuit() const { return _suit; }
        
        /**
         * Method to update the tiles
         *
         * @param timestep      the time since the last update
         */
        void update(float timestep);
        
        /**
         * Returns a string representation for the current tile's rank
         *
         * @return a string representing the tile's rank
         */
        std::string toStringRank() const {
            switch(_rank) {
                case Tile::Rank::ONE:
                    return "one";
                    break;
                case Tile::Rank::TWO:
                    return "two";
                    break;
                case Tile::Rank::THREE:
                    return "three";
                    break;
                case Tile::Rank::FOUR:
                    return "four";
                    break;
                case Tile::Rank::FIVE:
                    return "five";
                    break;
                case Tile::Rank::SIX:
                    return "six";
                    break;
                case Tile::Rank::SEVEN:
                    return "seven";
                    break;
                case Tile::Rank::EIGHT:
                    return "eight";
                    break;
                case Tile::Rank::NINE:
                    return "nine";
                    break;
                case Tile::Rank::ACTION:
                    return "action";
                    break;
                case Tile::Rank::COMMAND:
                    return "command";
                    break;
                default:
                    return "no valid rank";
            }
        };
        
        /**
         * Returns a string representation for the current tile's suit
         *
         * @return a string representing the tile's suit
         */
        std::string toStringSuit() const{
            switch(_suit){
                case Tile::Suit::BAMBOO:
                    return "bamboo";
                    break;
                case Tile::Suit::DOT:
                    return "dot";
                    break;
                case Tile::Suit::CRAK:
                    return "crak";
                    break;
                case Tile::Suit::SPECIAL:
                    return "special";
                    break;
                default:
                    return "no valid suit";
                    
            }
        }
        
        static Tile::Rank toRank(std::string rank) {
            if (rank == "one") {
                return Tile::Rank::ONE;
            } else if (rank == "two") {
                return Tile::Rank::TWO;
            } else if (rank == "three") {
                return Tile::Rank::THREE;
            } else if (rank == "four") {
                return Tile::Rank::FOUR;
            } else if (rank == "five") {
                return Tile::Rank::FIVE;
            } else if (rank == "six") {
                return Tile::Rank::SIX;
            } else if (rank == "seven") {
                return Tile::Rank::SEVEN;
            } else if (rank == "eight") {
                return Tile::Rank::EIGHT;
            } else if (rank == "nine") {
                return Tile::Rank::NINE;
            } else {
                throw std::invalid_argument("No valid rank");
            }
        }
        
        static Tile::Suit toSuit(std::string suit) {
            if (suit == "bamboo") {
                return Tile::Suit::BAMBOO;
            } else if (suit == "dot") {
                return Tile::Suit::DOT;
            } else if (suit == "crak") {
                return Tile::Suit::CRAK;
            } else {
                throw std::invalid_argument("No valid suit");
            }
        }
        
        static cugl::Vec2 toVector(std::string str){
            size_t commaPos = str.find(",");
            float x = std::stof(str.substr(1, commaPos));
            float y = std::stof(str.substr(commaPos + 1, str.length() - 1));
            return cugl::Vec2(x, y);
        }
        
        /**
         * Returns the string form of the current tile
         *
         * @return a string representing the rank and suit of the tile
         */
        std::string toString() const {
            return toStringRank() + " of " + toStringSuit();
        }
        
        /**
         * Sets the texture of this tile
         *
         * @param value     the texture to assign to this tile
         */
        void setTexture(const std::shared_ptr<cugl::graphics::Texture>& value){
            _texture = value;
        }
        
        /**
         * Sets the texture of a wild tile
         *
         * @param assets    the asset manager to get the texture from
         */
        void setWildTexture(const std::shared_ptr<cugl::AssetManager>& assets);
        
        
        /**
         * Method to get the tile texture
         *
         * @return the texture of the current tile
         */
        std::shared_ptr<cugl::graphics::Texture> getTileTexture(){
            return _texture;
        }
        
        /**
         * Overloading operator to directly compare two tiles
         */
        bool operator==(std::shared_ptr<Tile>& tile){
            if(this->toString() == tile->toString() && this->_id == tile->_id){
                return true;
            }
            return false;
        }
    };
    
    class ActionTile : public Tile {
    public:
        enum class ActionType : int {
            JUGGERNAUT,     //rearrange tiles in current row
            ORACLE,     //draw any tile in pile
            SEER,       //draw any tile in discard pile
            CHAOS,      //reshuffle the pile
            ECHO        //draw two tiles instead of one
        };
        
        ActionType type;
        
        ActionTile(ActionType type) : Tile(Tile::Rank::ACTION, Tile::Suit::SPECIAL), type(type) {}
    };
    
public:
    /** Deck with all of the tiles */
    std::vector<std::shared_ptr<Tile>> deck;
    /** Vector with starting representation of deck */
    std::vector<std::shared_ptr<Tile>> startingDeck;
    /** Unsorted set containing tiles in the deck */
    std::map<std::string, std::shared_ptr<Tile>> tileMap;
    /** Grandma's favorite tiles */
    std::vector<std::shared_ptr<Tile>> grandmaTiles;
    /** Reference to texture for grandma tile text */
    std::shared_ptr<cugl::graphics::Texture> gmaTexture;
    /** Random Generator */
    cugl::Random rdTileSet;
     /** Wild tile set to draw from */
    std::vector<std::shared_ptr<Tile>> wildTiles;
    /** Number of wild tiles we have initilalized */
    int wildCount;
    /** Number of tiles we have initialized */
    int tileCount;
    /** The center of a tile */
    cugl::Vec2 _center;
    /** Pointer to next tile to be drawn */
    std::shared_ptr<Tile> nextTile;
    /** Set of tiles to be processed for networking */
    std::vector<std::shared_ptr<Tile>> tilesToJson;
    
#pragma mark -
#pragma mark Tileset Constructors
    
    /**
     * Initializes an empty deck.
     */
    TileSet() { rdTileSet.init(); }
    
    /**
     * Initializes deck to a **STARTING** representation of numbered tiles
     *
     * Only call if host
     */
    void initHostDeck();
    
    /**
     * Initializes deck to a **STARTING** representation of numbered tiles
     *
     * Only call if client
     */
    void initClientDeck(const std::shared_ptr<cugl::JsonValue>& deckJson);
    
    
#pragma mark -
#pragma mark Tileset Gameplay Handling
    
    /**
     * Shuffles the tileSet for random assignment
     *
     * **ALWAYS SHUFFLE BEFORE READING FROM DECK**
     */
    void shuffle() {
        rdTileSet.init();
        rdTileSet.shuffle(deck);
    }
    
    /**
     * Prints the current deck
     */
    void printDeck(){
        for(const auto& it : deck){
            CULog("%s", it->toString().c_str());
        }
    }
    
    /**
<<<<<<< HEAD
=======
     * Generates 3 random unique grandma tiles
     */
    void generateGrandmaTiles();
    
    /**
     * Prints Grandma's favorite tiles to the log
     */
    void printGrandmaTiles() {
        for(const auto& it : grandmaTiles){
            CULog("%s", it->toString().c_str());
        }
    }
    
//    /**
//     * Generates a random wild tile after scoring a grandma tile
//     *
//     * @return a randomly generated tile
//     */
//    std::shared_ptr<TileSet::Tile> generateWildTile() {
//        rdTileSet.init();
//        int rank = static_cast<int>(rdTileSet.getOpenUint64(1, 11));
//        
//        std::shared_ptr<Tile> wildTile = std::make_shared<Tile>(static_cast<Tile::Rank>(rank), Tile::Suit::WILD_SUIT);
//        wildTile->_id = wildCount;
//        wildCount += 1;
//        return wildTile;
//    }
//    
//    /**
//     * Generates a set of wild tiles
//     */
//    void generateWildSet() {
//        for(int i = 0; i < 11; i++){
//            for(int j = 0; j < 3; j++){
//                std::shared_ptr<Tile> newTile = std::make_shared<Tile>(static_cast<Tile::Rank>(i), Tile::Suit::WILD_SUIT);
//                newTile->_id = wildCount;
//                wildCount += 1;
//                
//                wildTiles.emplace_back(newTile);
//            }
//        }
//    }
    
    /**
     * Picks a random tile from the wild tiles set by shuffling then choosing the first element.
     * Removes the chosen wild tile from wild tile set.
     */
    std::shared_ptr<Tile> pickWildTile(){
        if(wildTiles.empty()){
            throw std::runtime_error("no wild tiles!");
        }
        
        rdTileSet.init();
        rdTileSet.shuffle(wildTiles);

        std::shared_ptr<Tile> currTile = wildTiles.front();
        wildTiles.erase(wildTiles.begin());
        
        return currTile;
    };
    
    /**
>>>>>>> 8f691f8e
     * Sets the texture for all tiles in deck
     */
    void setAllTileTexture(const std::shared_ptr<cugl::AssetManager>& assets);
    
    /**
     * Sets the texture of a facedown tile
     *
     * @param assets    the asset manager to get the texture from
     */
    void setBackTextures(const std::shared_ptr<cugl::AssetManager>& assets);
    /**
     * Draws the tiles in the tileset to the screen
     */
    void draw(const std::shared_ptr<cugl::graphics::SpriteBatch>& batch, cugl::Size size, bool isHost);
    
    /**
     * Creates a cugl::JsonValue representation of the current state of the deck
     *
     * @Returns std::shared_ptr<cugl::JsonVaue>
     */
    const std::shared_ptr<cugl::JsonValue> toJson(std::vector<std::shared_ptr<Tile>> tiles);
    
    /**
     * Randomly generates a suit with type Tile::Suit
     *
     * Returns suit with type Tile::Suit
     */
    Tile::Suit randomSuit() {
        int randSuit = static_cast<int>(rdTileSet.getOpenUint64(0, 4));
        return static_cast<TileSet::Tile::Suit>(randSuit);
    };
    
    /**
     * Randomly generates a rank
     *
     * Returns a Tile::Rank
     */
    Tile::Rank randomNumber() {
        int randRank = static_cast<int>(rdTileSet.getOpenUint64(1, 11));
        return static_cast<TileSet::Tile::Rank>(randRank);
    };
    
    void clearTilesToJson(){
        tilesToJson.clear();
    }
    
    void setNextTile(std::shared_ptr<cugl::JsonValue>& nextTileJson);
    
    void updateDeck(const std::shared_ptr<cugl::JsonValue>& deckJson);
    
    std::vector<std::shared_ptr<Tile>> processTileJson(const std::shared_ptr<cugl::JsonValue>& tileJson);
    
    std::shared_ptr<cugl::JsonValue> mapToJson();
};

#endif /* __MJ_TILESET_H__ */<|MERGE_RESOLUTION|>--- conflicted
+++ resolved
@@ -361,8 +361,7 @@
     }
     
     /**
-<<<<<<< HEAD
-=======
+
      * Generates 3 random unique grandma tiles
      */
     void generateGrandmaTiles();
@@ -425,7 +424,6 @@
     };
     
     /**
->>>>>>> 8f691f8e
      * Sets the texture for all tiles in deck
      */
     void setAllTileTexture(const std::shared_ptr<cugl::AssetManager>& assets);
