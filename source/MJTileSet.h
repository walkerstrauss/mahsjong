//
//  MJTileSet.h
//  Mahsjong
//
//  Created by Patrick Choo on 2/21/25.
//

#ifndef __MJ_TILESET_H__
#define __MJ_TILESET_H__
#include <cugl/cugl.h>
#include <random>
#include "MJAnimatedNode.h"

/**
 * A class representing all of the tiles in the player's tileset as the game progresses
 */
class TileSet {
public:
    /**
     * A class representing a single tile
     */
    class Tile {
    private:
        /** The container for the polygon and animated node */
        std::shared_ptr<cugl::scene2::SceneNode> _container;
        /** This tile's back texture node*/
        std::shared_ptr<cugl::scene2::PolygonNode> _backTextureNode;
        /** This tile's face sprite node*/
        std::shared_ptr<AnimatedNode> _faceSpriteNode;
        /** This tile's texture */
        std::shared_ptr<cugl::graphics::Texture> _texture;
        /** This tile's info texture (only for celestial) */
        std::shared_ptr<cugl::graphics::Texture> _infoTexture;

    public:
        virtual ~Tile() = default;
        
        /** An enum to represent tile suits */
        enum class Suit : int {
            CELESTIAL,
            CRAK,
            BAMBOO,
            DOT
        };
        
        /** An enum to represent tile rank (1-9 + 10 for wild tiles) */
        enum class Rank : int {
            ONE = 1,
            TWO = 2,
            THREE = 3,
            FOUR = 4,
            FIVE = 5,
            SIX = 6,
            SEVEN = 7,
            EIGHT = 8,
            NINE = 9,
            RAT = 10,
            OX = 11,
            RABBIT = 12,
            DRAGON = 13,
            SNAKE = 14,
            MONKEY = 15,
            ROOSTER = 16,
            PIG = 17
        };
        
        /** The tile's rank */
        Tile::Rank _rank;
        /** The tile's suit */
        Tile::Suit _suit;
        /** Id for differentiating duplicate copies of a card from one another – gma's tiles have an _id of -1 */
        int _id;
        /** The position of the tile (row, col) in the pile */
        cugl::Vec2 pileCoord;
        /** Whether or not the tile is in the pile */
        bool inPile;
        /** Whether or not the tile is in the host's hand */
        bool inHostHand;
        /** Whether or not the tile is in the client's hand*/
        bool inClientHand;
        /** Boolean flag for if this tile has been discarded */
        bool discarded;
        /** Boolean flag for it this tile is the top tile of the discard pile */
        bool topTile = false;
        /** Whether the player has selected the tile */
        bool selected;
        /** Whether the player has selected the tile and it is in a set */
        bool selectedInSet;
        /** True if this tile has been played, false otherwise */
        bool played;
        /** If tile is in the current deck */
        bool inDeck;
        /** The tile's position (updated in player and pile methods) */
        cugl::Vec2 pos;
        /** The rectangle representing the tile's position used for selection handling */
        cugl::Rect tileRect;
        /** The scale of the tile */
        float _scale;
        /** Whether or not the tile is pressed to handle the mobile version of the game */
        bool pressed;
        /** Whether or not the tile is debuffed */
        bool debuffed = false;
        /** Whether or not the tile can be selected */
        bool selectable = true;
        /** Whether or not the tile can be unselectable */
        bool unselectable = false; 
        
#pragma mark -
#pragma mark Tile Constructors
        /**
         * Allocates a tile by setting its number and suit
         *
         * A wild tile can either have a wild rank and/or a wild suit
         *
         * @param r     The rank
         * @param s     The suit
         */
        Tile(const Tile::Rank r, const Tile::Suit s);
        
#pragma mark -
#pragma mark Tile Gameplay Handling
        /**
         * Getter for accessing a tile's rank. Tiles with a wild rank returns WILD_RANK
         *
         * @return the associated rank for the tile it was called from.
         */
        Tile::Rank getRank() const { return _rank; }
        
        /**
         * Getter for accessing a tile's suit. Tiles with a wild suit return WILD_SUIT
         *
         * @return the associated suit for the tile it was called from.
         */
        Tile::Suit getSuit() const { return _suit; }
        
        /**
         * Getter for accessing the textured node for the back of the tile
         *
         * @return the textured node for the back of the tile
         */
        std::shared_ptr<cugl::scene2::PolygonNode>& getBackTextureNode() {
            return _backTextureNode;
        }
        
        /**
         * Getter for accessing the sprite node for face of the tile
         *
         * @return the sprite node for the face of the tile
         */
        std::shared_ptr<AnimatedNode>& getFaceSpriteNode() {
            return _faceSpriteNode;
        }
        
        /**
         * Getter for acecssing the container node for the back and face texture
         *
         * @return the scene node containing the face and back texture
         */
        std::shared_ptr<cugl::scene2::SceneNode>& getContainer() {
            return _container;
        }
        
        std::shared_ptr<graphics::Texture> getInfoTexture() {
            return _infoTexture; 
        }
        
        /**
         * Method to update the tiles
         *
         * @param timestep      the time since the last update
         */
        void update(float timestep);
        
        /**
         * Returns a string representation for the current tile's rank
         *
         * @return a string representing the tile's rank
         */
        std::string toStringRank() const {
            switch(_rank) {
                case Tile::Rank::ONE:
                    return "one";
                    break;
                case Tile::Rank::TWO:
                    return "two";
                    break;
                case Tile::Rank::THREE:
                    return "three";
                    break;
                case Tile::Rank::FOUR:
                    return "four";
                    break;
                case Tile::Rank::FIVE:
                    return "five";
                    break;
                case Tile::Rank::SIX:
                    return "six";
                    break;
                case Tile::Rank::SEVEN:
                    return "seven";
                    break;
                case Tile::Rank::EIGHT:
                    return "eight";
                    break;
                case Tile::Rank::NINE:
                    return "nine";
                    break;
                case Tile::Rank::RAT:
                    return "rat";
                    break;
                case Tile::Rank::OX:
                    return "ox";
                    break;
                case Tile::Rank::RABBIT:
                    return "rabbit";
                    break;
                case Tile::Rank::DRAGON:
                    return "dragon";
                    break;
                case Tile::Rank::SNAKE:
                    return "snake";
                    break;
                case Tile::Rank::MONKEY:
                    return "monkey";
                    break;
                case Tile::Rank::ROOSTER:
                    return "rooster";
                    break;
                case Tile::Rank::PIG:
                    return "pig";
                    break;
                default:
                    return "no valid rank";
            }
        };
        
        /**
         * Returns a string representation for the current tile's suit
         *
         * @return a string representing the tile's suit
         */
        std::string toStringSuit() const{
            switch(_suit){
                case Tile::Suit::BAMBOO:
                    return "bamboo";
                    break;
                case Tile::Suit::DOT:
                    return "dot";
                    break;
                case Tile::Suit::CRAK:
                    return "crak";
                    break;
                case Tile::Suit::CELESTIAL:
                    return "celestial";
                    break;
                default:
                    return "no valid suit";
                    
            }
        }
        
        static Tile::Rank toRank(std::string rank) {
            if (rank == "one" || rank == "1") {
                return Tile::Rank::ONE;
            } else if (rank == "two" || rank == "2") {
                return Tile::Rank::TWO;
            } else if (rank == "three" || rank == "3") {
                return Tile::Rank::THREE;
            } else if (rank == "four" || rank == "4") {
                return Tile::Rank::FOUR;
            } else if (rank == "five" || rank == "5") {
                return Tile::Rank::FIVE;
            } else if (rank == "six" || rank == "6") {
                return Tile::Rank::SIX;
            } else if (rank == "seven" || rank == "7") {
                return Tile::Rank::SEVEN;
            } else if (rank == "eight" || rank == "8") {
                return Tile::Rank::EIGHT;
            } else if (rank == "nine" || rank == "9") {
                return Tile::Rank::NINE;
            } else if (rank == "rat") {
                return Tile::Rank::RAT;
            } else if (rank == "ox") {
                return Tile::Rank::OX;
            } else if (rank == "rabbit") {
                return Tile::Rank::RABBIT;
            } else if (rank == "dragon") {
                return Tile::Rank::DRAGON;
            } else if (rank == "snake") {
                return Tile::Rank::SNAKE;
            }  else if (rank == "monkey") {
                return Tile::Rank::MONKEY;
            }else if (rank == "rooster") {
                return Tile::Rank::ROOSTER;
            } else if (rank == "pig") {
                return Tile::Rank::PIG;
            } else {
                throw std::invalid_argument("No valid rank");
            }
        }
        
        static Tile::Suit toSuit(std::string suit) {
            if (suit == "bamboo") {
                return Tile::Suit::BAMBOO;
            } else if (suit == "dot") {
                return Tile::Suit::DOT;
            } else if (suit == "crak") {
                return Tile::Suit::CRAK;
            } else if (suit == "celestial"){
                return Tile::Suit::CELESTIAL;
            } else {
                throw std::invalid_argument("No valid suit");
            }
        }
        
        static cugl::Vec2 toVector(std::string str){
            size_t commaPos = str.find(",");
            float x = std::stof(str.substr(1, commaPos));
            float y = std::stof(str.substr(commaPos + 1, str.length() - 1));
            return cugl::Vec2(x, y);
        }
        
        /**
         * Returns the string form of the current tile
         *
         * @return a string representing the rank and suit of the tile
         */
        virtual std::string toString() const {
            return toStringRank() + " of " + toStringSuit();
        }
        
        static Tile::Rank toRankInt(int rank){
            if (rank == 1){
                return Rank::ONE;
            } else if (rank == 2){
                return Rank::TWO;
            } else if (rank == 3){
                return Rank::THREE;
            } else if (rank == 4){
                return Rank::FOUR;
            } else if (rank == 5){
                return Rank::FIVE;
            } else if (rank == 6){
                return Rank::SIX;
            } else if (rank == 7){
                return Rank::SEVEN;
            } else if (rank == 8){
                return Rank::EIGHT;
            } else if (rank == 9){
                return Rank::NINE;
            } else {
                CULog("Invalid rank (should be int 1-9) – setting to 1 (default)");
                return Rank::ONE;
            }
        }
        
        static int toIntRank(Rank rank){
            int r = 1;
            switch (rank){
                case Rank::ONE:
                    r = 1;
                    break;
                case Rank::TWO:
                    r = 2;
                    break;
                case Rank::THREE:
                    r = 3;
                    break;
                case Rank::FOUR:
                    r = 4;
                    break;
                case Rank::FIVE:
                    r = 5;
                    break;
                case Rank::SIX:
                    r = 6;
                    break;
                case Rank::SEVEN:
                    r = 7;
                    break;
                case Rank::EIGHT:
                    r = 8;
                    break;
                case Rank::NINE:
                    r = 9;
                    break;
                default:
                    break;
            }
            return r;
        }

        /**
         * Sets the texture of this tile
         *
         * @param value     the texture to assign to this tile
         */
        void setTexture(const std::shared_ptr<cugl::graphics::Texture>& value){
            _texture = value;
        }
        
        /**
         * Method to get the tile texture
         *
         * @return the texture of the current tile
         */
        std::shared_ptr<cugl::graphics::Texture> getTileTexture(){
            return _texture;
        }
        
        /**
         * Overloading operator to directly compare two tiles
         */
        bool operator==(std::shared_ptr<Tile>& tile){
            return this->_id == tile->_id;
        }
        
<<<<<<< HEAD
        void draw(const std::shared_ptr<cugl::graphics::SpriteBatch>& batch) {
            cugl::Vec2 origin = cugl::Vec2(getTileTexture()->getSize().width/2, getTileTexture()->getSize().height/2);
            
            if(selected){
                pos.y += 10;
            }
            cugl::Affine2 trans;
            trans.scale(_scale);
            trans.translate(pos);
            
            cugl::Size textureSize(750.0, 1000.0);
            cugl::Vec2 rectOrigin(pos - (textureSize * _scale)/2);
            tileRect = cugl::Rect(rectOrigin, textureSize * _scale);

            batch->draw(getTileTexture(), origin, trans);
=======
        /**
         * Sets the container of the tile's node
         *
         * @param sceneNode the scene node to set this container to
         */
        bool setContainer(std::shared_ptr<scene2::SceneNode> sceneNode) {
            if(sceneNode) {
                _container = sceneNode;
                return true;
            }
            return false;
        }
        
        /**
         * Sets the back texture of this tile
         *
         * @param value     the texture to assign to the back of the tile
         */
        void setBackTexture(const std::shared_ptr<cugl::graphics::Texture>& value) {
            _backTextureNode->setTexture(value);
        }
        
        /**
         * Sets the face texture of this tile
         *
         * @param value the texture to assign to the face of the tile
         */
        void setFaceTexture(const std::shared_ptr<cugl::graphics::Texture>& value) {
            _faceSpriteNode->setTexture(value);
        }
        
        /**
         * Sets the polygon node for the back texture
         *
         * @param polygonNode       a polygon node
         */
        void setBackTextureNode(const std::shared_ptr<scene2::PolygonNode> polygonNode) {
            _backTextureNode = polygonNode;
        }
        
        /**
         * Sets the animated node for the back texture
         *
         * @param animatedNode      an animated node
         */
        void setFrontSpriteNode(const std::shared_ptr<AnimatedNode> animatedNode) {
            _faceSpriteNode = animatedNode;
        }
        
        /**
         * Sets the info texture for this tile
         *
         * @param texture      the info texture 
         */
        void setInfoTexture(const std::shared_ptr<graphics::Texture>& texture) {
            _infoTexture = texture; 
>>>>>>> c6c499fe
        }
    };
    
public:
    /** Deck with all of the tiles */
    std::vector<std::shared_ptr<Tile>> deck;
    /** Vector with starting representation of deck */
    std::vector<std::shared_ptr<Tile>> startingDeck;
    /** Unsorted set containing tiles in the deck */
    std::map<std::string, std::shared_ptr<Tile>> tileMap;
    /** Random Generator */
    cugl::Random rdTileSet;
    /** Number of tiles we have initialized */
    int tileCount;
    /** The center of a tile */
    cugl::Vec2 _center;
    /** Pointer to next tile to be drawn */
    std::shared_ptr<Tile> nextTile;
    /** Set of tiles to be processed for networking */
    std::vector<std::shared_ptr<Tile>> tilesToJson;
    
#pragma mark -
#pragma mark Tileset Constructors
    
    /**
     * Initializes an empty deck.
     */
    TileSet() { rdTileSet.init(); }
    
    /**
     * Initializes deck to a **STARTING** representation of numbered tiles
     *
     * Only call if host
     */
    void initHostDeck();
    
    /**
     * Initializes deck to a **STARTING** representation of numbered tiles
     *
     * Only call if client
     */
    void initClientDeck(const std::shared_ptr<cugl::JsonValue>& deckJson);
    
    /**
     * Sets the texture for all tiles in deck
     */
    void initTileNodes(const std::shared_ptr<cugl::AssetManager>& assets);
    
    void addCelestialTiles(const std::shared_ptr<cugl::AssetManager>& assets);
    
#pragma mark -
#pragma mark Tileset Gameplay Handling
    
    /**
     * Shuffles the tileSet for random assignment
     *
     * **ALWAYS SHUFFLE BEFORE READING FROM DECK**
     */
    void shuffle() {
        rdTileSet.init();
        rdTileSet.shuffle(deck);
    }
    
    /**
     * Prints the current deck
     */
    void printDeck(){
        for(const auto& it : deck){
            CULog("%s", it->toString().c_str());
        }
    }
    
    /**
     * Sets the texture for all tiles in deck
     */
    void setAllTileTexture(const std::shared_ptr<cugl::AssetManager>& assets);
    
    /**
     * Sets the texture of a facedown tile
     *
     * @param assets    the asset manager to get the texture from
     */
    void setBackTextures(const std::shared_ptr<cugl::AssetManager>& assets);
    
    /**
     * Draws the tiles in the tileset to the screen
     */
    void draw(const std::shared_ptr<cugl::graphics::SpriteBatch>& batch, cugl::Size size, bool isHost);
    
    /**
     * Creates a cugl::JsonValue representation of the current state of the deck
     *
     * @Returns std::shared_ptr<cugl::JsonVaue>
     */
    const std::shared_ptr<cugl::JsonValue> toJson(std::vector<std::shared_ptr<Tile>> tiles);
    
//    /**
//     * Randomly generates a suit with type Tile::Suit
//     *
//     * Returns suit with type Tile::Suit
//     */
//    Tile::Suit randomSuit() {
//        int randSuit = static_cast<int>(rdTileSet.getOpenUint64(0, 4));
//        return static_cast<TileSet::Tile::Suit>(randSuit);
//    };
//    
//    /**
//     * Randomly generates a rank
//     *
//     * Returns a Tile::Rank
//     */
//    Tile::Rank randomNumber() {
//        int randRank = static_cast<int>(rdTileSet.getOpenUint64(1, 11));
//        return static_cast<TileSet::Tile::Rank>(randRank);
//    };
    
    void clearTilesToJson(){
        tilesToJson.clear();
    }
    
    void setNextTile(std::shared_ptr<cugl::JsonValue>& nextTileJson);
    
    void updateDeck(const std::shared_ptr<cugl::JsonValue>& deckJson);
    
    std::vector<std::shared_ptr<Tile>> processTileJson(const std::shared_ptr<cugl::JsonValue>& tileJson);
    
    std::vector<std::shared_ptr<Tile>> processDeckJson(const std::shared_ptr<cugl::JsonValue>& deckJson);
    
    std::shared_ptr<cugl::JsonValue> mapToJson();
    
};

#endif /* __MJ_TILESET_H__ */<|MERGE_RESOLUTION|>--- conflicted
+++ resolved
@@ -415,23 +415,23 @@
             return this->_id == tile->_id;
         }
         
-<<<<<<< HEAD
-        void draw(const std::shared_ptr<cugl::graphics::SpriteBatch>& batch) {
-            cugl::Vec2 origin = cugl::Vec2(getTileTexture()->getSize().width/2, getTileTexture()->getSize().height/2);
+
+//         void draw(const std::shared_ptr<cugl::graphics::SpriteBatch>& batch) {
+//             cugl::Vec2 origin = cugl::Vec2(getTileTexture()->getSize().width/2, getTileTexture()->getSize().height/2);
             
-            if(selected){
-                pos.y += 10;
-            }
-            cugl::Affine2 trans;
-            trans.scale(_scale);
-            trans.translate(pos);
+//             if(selected){
+//                 pos.y += 10;
+//             }
+//             cugl::Affine2 trans;
+//             trans.scale(_scale);
+//             trans.translate(pos);
             
-            cugl::Size textureSize(750.0, 1000.0);
-            cugl::Vec2 rectOrigin(pos - (textureSize * _scale)/2);
-            tileRect = cugl::Rect(rectOrigin, textureSize * _scale);
-
-            batch->draw(getTileTexture(), origin, trans);
-=======
+//             cugl::Size textureSize(750.0, 1000.0);
+//             cugl::Vec2 rectOrigin(pos - (textureSize * _scale)/2);
+//             tileRect = cugl::Rect(rectOrigin, textureSize * _scale);
+
+//             batch->draw(getTileTexture(), origin, trans);
+
         /**
          * Sets the container of the tile's node
          *
@@ -488,7 +488,6 @@
          */
         void setInfoTexture(const std::shared_ptr<graphics::Texture>& texture) {
             _infoTexture = texture; 
->>>>>>> c6c499fe
         }
     };
     
