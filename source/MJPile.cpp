--- conflicted
+++ resolved
@@ -145,13 +145,7 @@
             float pileHeight = _pileSize * (_size.height * tile->_scale);
             cugl::Vec2 pileOffset((screenSize.width - pileWidth) / 2 + xShift, (screenSize.height - pileHeight) / 2 );
             
-<<<<<<< HEAD
-            tile->pos = cugl::Vec2(x * spacingFactor, y * spacingFactor) + pileOffset/2;
-                        
-=======
-            tile->pos = cugl::Vec2(x * spacingFactor, y * spacingFactor) + pileOffset;
->>>>>>> 9905cff0
-            
+            tile->pos = cugl::Vec2(x * spacingFactor, y * spacingFactor) + pileOffset/2;     
             std::string key = tile->toString() + " " + std::to_string(tile->_id);
             _pileMap.insert({key, tile->pileCoord});
         }
