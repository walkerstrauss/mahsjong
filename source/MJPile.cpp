
//
//  MJPile.cpp
//  Mahsjong
//
//  Created by Patrick Choo on 2/18/25.
//

#include "MJPile.h"
#include "MJPlayer.h"

/**
 * This is the class intializing and handling the pile.
 */
#pragma mark -
#pragma mark Constructors
/**
 * Initializes a new layer of the pile with tiles drawn from the deck
 *
 * @param size             the size the pile should be
 * @param tileSet      the tileset to draw from to build the pile
 */
bool Pile::initPile(int size, std::shared_ptr<TileSet> tileSet) {
    _tileSet = tileSet;
    _pileSize = size;
    _pile.clear();
    _draw.clear();
    _pairs.clear();
    Pile::createPile();
    return true;
}

/**
 * Creates a new pile and positions them for drawing to the screen
 *
 * @return true if the pile was created successfully, and false otherwise
 */
bool Pile::createPile() {
    _pile.clear();
    cugl::Size screenSize = cugl::Application::get()->getDisplaySize();

    // Variables for positioning the pile tiles for drawing
<<<<<<< HEAD
    float spacingFactor = 0.85f;
    float spacingFactorX = 0.8f;
    float xShift = 125.0f;
    float yShift = 125.0f;
    
=======
    float spacingFactor = 0.9f;
    float spacingFactorX = 0.85f;
    float yShift = 50.0f;
        
>>>>>>> 7cc7a96d
    // Iterate through the pile
    for (int i = 0; i < _pileSize; i++) {
        std::vector<std::shared_ptr<TileSet::Tile>> row;
        for (int j = 0; j < _pileSize; j++) {
            if (_tileSet->deck.size() <= index) { //If our deck is empty, set the rest of the _pile to be empty (deck.empty() instead?)
                row.push_back(nullptr);
                continue;
            }
            
            std::shared_ptr<TileSet::Tile> tile = _tileSet->deck[index];
            cugl::Size _size = tile->getTileTexture()->getSize();
            
            tile->_scale = 0.2;
            tile->inPile = true;

            float x = j * (_size.width * tile->_scale * spacingFactorX) + (_size.width * tile->_scale / 2);
            float y = i * (_size.height * tile->_scale) + (_size.height * tile->_scale / 2);
            
            float pileWidth = _pileSize * (_size.width * tile->_scale * spacingFactorX);
            float pileHeight = _pileSize * (_size.height * tile->_scale);
            cugl::Vec2 pileOffset((screenSize.width - pileWidth) / 2 + xShift, (screenSize.height - pileHeight) / 2 + yShift);
            
            tile->pos = cugl::Vec2(x * spacingFactor, y * spacingFactor) + pileOffset;
                        
            row.push_back(_tileSet->deck[index]);
            index += 1;
        }
        _pile.push_back(row); //add tile from deck to pile
    }
    return true;
}

#pragma mark -
#pragma mark Gameplay Handling

/**
 * Method to get the tiles drawn from the pile for the player
 *
 * @param number_of_tiles   the number of tiles to draw from the pile
 * @return a vector of tiles to add to the player hand
 */
std::vector<std::shared_ptr<TileSet::Tile>> Pile::tilesDrawn(int number_of_tiles) {
    _draw.clear(); //We should not be re-drawing tiles from previous plays

    while(_draw.size() < number_of_tiles){
        CULog("%zu", _draw.size());
        if (_pile.empty() || getVisibleSize() == 0) { //If pile ran out of tiles
            if (_tileSet->deck.size() == 14) { //If we have nothing in our deck, return what we have
                return _draw;
            }
            Pile::createPile(); //Otherwise remake the pile
        } else {
            for (int i = 0; i < _pileSize; i++) { //Find the first available non null tile in pile and add to draw
                for (int j = 0; j < _pileSize; j++) {
                    if (_pile[i][j] != nullptr && _draw.size() < number_of_tiles) {
                        _pile[i][j]->inPile = false;
                        _pile[i][j]->inPile = true;
                        _pile[i][j]->selected = false;


                        _draw.push_back(_pile[i][j]);
                        _pile[i][j] = nullptr;
                    }
                }
            }
        }
    }
    return _draw;
}

/**
 * Method to handle pair making for the pile, including removing from pile and returning removed tiles
 *
 * @param player    the player whose hand the tiles in the pair are being drawn to
 * @return a vector of tiles in the pair
 */
std::vector<std::shared_ptr<TileSet::Tile>> Pile::pairTile(const std::shared_ptr<Player>& player) {
    int x = _pairs[0]->pileCoord.x; //Get the pairs posistion in the pile
    int y = _pairs[0]->pileCoord.y;
    int X = _pairs[1]->pileCoord.x;
    int Y = _pairs[1]->pileCoord.y;

    std::shared_ptr<TileSet::Tile> _tile1 = _pile[x][y];
    std::shared_ptr<TileSet::Tile> _tile2 = _pile[X][Y];
    
    if (_tile1->getRank() == _tile2->getRank() && _tile1->getSuit() == _tile2->getSuit()) { //Valid pair?
        CULog("VALID!\n");
        if (!player->discarding){
            player->discarding = true;
            for (auto& tile : player->getHand()._selectedTiles){
                player->getHand().discard(tile);
                tile->selected = false;
                tile->inHand = false;
                tile->inPile = false;
            }
            player->getHand()._selectedTiles.clear();
            player->discarding = false;
            
            player->getHand()._tiles.push_back(_tile1);
            player->getHand()._tiles.push_back(_tile2);
            
            _tile1->inHand = true;
            _tile2->inHand = true;
    
            _tile1->inPile = false;
            _tile2->inPile = false;
            
            _tile1->selected = false;
            _tile2->selected = false;

            //Remove tiles from pile
            _pile[x][y] = nullptr;
            _pile[X][Y] = nullptr;
        }
    }
    else {
        for (auto& tile : player->getHand()._selectedTiles){
            tile->selected = false;
        }
        player->getHand()._selectedTiles.clear();
        _tile1->selected = false;
        _tile2->selected = false;
        CULog("NAW!\n");
    }
    return _draw;
}

/**
 * Method to check if the player has selected two tiles that form a pair and handle pairs
 *
 * @param player    the player for the game
 */
void Pile::pairs(const cugl::Vec2 mousePos, const std::shared_ptr<Player>& player) {
    for (int i = 0; i < getPileSize(); i++) {//Loop through our pile
        for (int j = 0; j < getPileSize(); j++) {
            if (_pile[i][j] == nullptr) { //If no longer in pile
                continue;
            }
            std::shared_ptr<TileSet::Tile> _tile = _pile[i][j]; //Collect tile
        
            if (_tile->tileRect.contains(mousePos)) {
                int index = 0;
                for (const auto& it : _pairs) { //Checks whether the tile we selected is already selected. if it is deselect
                    if (_tile->toString() == it->toString() && _tile->_id == it->_id) {
                        _tile->pileCoord = cugl::Vec2();
                        _pairs.erase(_pairs.begin() + index);
                        return; //If it is already in the pairs, remove it
                    }
                    index += 1;
                }
                if (_pairs.size() < 2) { //Do we have a pair selected?
                    _tile->pileCoord = cugl::Vec2(i, j);
                    _pairs.push_back(_tile);
                }
            }
        }
    }
    // Handle pair selection
    if(_pairs.size() == 2){
        if(player->getHand()._selectedTiles.size() == 2){
            pairTile(player);
            _pairs[0]->pileCoord = cugl::Vec2();
            _pairs[1]->pileCoord = cugl::Vec2();
            _pairs.clear();
        }
    }
}<|MERGE_RESOLUTION|>--- conflicted
+++ resolved
@@ -40,18 +40,11 @@
     cugl::Size screenSize = cugl::Application::get()->getDisplaySize();
 
     // Variables for positioning the pile tiles for drawing
-<<<<<<< HEAD
     float spacingFactor = 0.85f;
     float spacingFactorX = 0.8f;
     float xShift = 125.0f;
     float yShift = 125.0f;
     
-=======
-    float spacingFactor = 0.9f;
-    float spacingFactorX = 0.85f;
-    float yShift = 50.0f;
-        
->>>>>>> 7cc7a96d
     // Iterate through the pile
     for (int i = 0; i < _pileSize; i++) {
         std::vector<std::shared_ptr<TileSet::Tile>> row;
