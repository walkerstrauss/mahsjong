--- conflicted
+++ resolved
@@ -173,7 +173,7 @@
     }
 }
 
-<<<<<<< HEAD
+
 void Pile::remakePile(){
     if(_pileMap.size() != 0){
         CUAssert("Must have an empty pile before remaking pile");
@@ -215,11 +215,11 @@
             batch->draw(tile->getTileTexture(), origin, trans);
         }
     }
-=======
+}
+
 void Pile::reshufflePile(){
     rdPile.init();
     rdPile.shuffle(_pile);
->>>>>>> 8f691f8e
 }
 
 ///**
