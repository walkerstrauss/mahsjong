--- conflicted
+++ resolved
@@ -110,9 +110,6 @@
     return true;
 }
 
-<<<<<<< HEAD
-void Pile::setTilePositions(bool shuffling) {
-=======
 void Pile::initPileTutorialMode(){
     for (auto row: _pile){
         for (auto& tile: row){
@@ -122,8 +119,7 @@
     }
 }
 
-void Pile::setTilePositions() {
->>>>>>> 635b8afa
+void Pile::setTilePositions(bool shuffling) {
     float spacingY = 1.0f;
     float spacingX = 1.0f;
     
