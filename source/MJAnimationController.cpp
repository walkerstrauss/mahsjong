--- conflicted
+++ resolved
@@ -35,34 +35,19 @@
         }
     }
     
-    for (auto& anim: _spriteNodeAnims) {
-        if(!anim.done) {
-            anim.update(dt);
-        }
-    }
-    
-<<<<<<< HEAD
     for (auto& anim: _spriteNodeMorphAnims) {
-        if(!anim.done) {
-            anim.update(dt);
-        } else {
-            _spriteNodeMorphAnims.erase(std::remove_if(_spriteNodeMorphAnims.begin(), _spriteNodeMorphAnims.end(), [&anim](const SpriteNodeMorphAnim& a) {
-                return a.tile == anim.tile;}), _spriteNodeMorphAnims.end());
-        }
+      anim.update(dt);
     }
     
     for (auto& anim : _spriteNodeFlipAnims) {
       anim.update(dt);
     }
-    _spriteNodeFlipAnims.erase(std::remove_if(_spriteNodeFlipAnims.begin(), _spriteNodeFlipAnims.end(), [](const SpriteNodeFlipAnim& a){ return a.done; }), _spriteNodeFlipAnims.end());
-=======
     for (auto& anim: _fadeAnims){
         if(anim.active){
             anim.update(dt);
         }
     }
-    
-    _spriteNodeAnims.erase(std::remove_if(_spriteNodeAnims.begin(), _spriteNodeAnims.end(), [](const SpriteNodeAnim& a) {return a.done;}), _spriteNodeAnims.end());
+    _spriteNodeFlipAnims.erase(std::remove_if(_spriteNodeFlipAnims.begin(), _spriteNodeFlipAnims.end(), [](const SpriteNodeFlipAnim& a){ return a.done; }), _spriteNodeFlipAnims.end());
+    _spriteNodeMorphAnims.erase(std::remove_if(_spriteNodeAnims.begin(), _spriteNodeAnims.end(), [](const SpriteNodeAnim& a) {return a.done;}), _spriteNodeAnims.end());
     _fadeAnims.erase(std::remove_if(_fadeAnims.begin(), _fadeAnims.end(), [](const FadeAnim& a) {return !a.active;}), _fadeAnims.end());
->>>>>>> 7f6e0d87
 }