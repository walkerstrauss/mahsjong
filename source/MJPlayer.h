--- conflicted
+++ resolved
@@ -228,13 +228,7 @@
     bool canExchange;
     // Whether or not the player has drawn this turn
     bool canDraw;
-<<<<<<< HEAD
-
-=======
-  
     bool forcedDiscard = false;
-  
->>>>>>> dfe5dcf2
     std::shared_ptr<TileSet::Tile> _draggingTile = nullptr;
  
 
