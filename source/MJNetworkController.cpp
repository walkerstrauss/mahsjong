//
//  MJNetworkController.cpp
//  Mahsjong
//
//  Created by Patrick Choo on 3/5/25.
//

#include <cugl/cugl.h>
#include <vector>

#include "MJNetworkController.h"

using namespace cugl;
using namespace cugl::netcode;

NetworkController::NetworkController() {
    _status = IDLE;
    _mapUpdateType = NOUPDATE;
    _celestialUpdateType = NONE; 
    _isHost = false;
    _roomid = "";
    _currentTurn = 0;
    _localPid = -1;
    _serializer = cugl::netcode::NetcodeSerializer::alloc();
    _deserializer = cugl::netcode::NetcodeDeserializer::alloc();
};


/**
 * Disposes of all (non-static) resources allocated to this controller.
 */
void NetworkController::dispose() {
    disconnect();
    _serializer->~NetcodeSerializer();
    _deserializer->~NetcodeDeserializer();
    _assets = nullptr;
}

bool NetworkController::init(const std::shared_ptr<cugl::AssetManager>& assets) {
    _assets = assets;
    
    auto json = assets->get<JsonValue>("server");
    _config.set(json);
    _status = Status::IDLE;
    
    return true;
}

void NetworkController::update(float timestep){
    if(_network) {
        _network->receive([this](const std::string source,
                                 const std::vector<std::byte>& data) {
            processData(source, data);
        });
        checkConnection();
    }
}

bool NetworkController::connectAsHost() {
    if (_status == Status::NETERROR) {
        disconnect();
    }

    _isHost = true;
    _localPid = 0;
    if (_status == Status::IDLE) {
        _status = Status::CONNECTING;
        _network = cugl::netcode::NetcodeConnection::alloc(_config);
        _network->open();
    }
    return checkConnection();
}

bool NetworkController::connectAsClient(std::string room) {
    if (_status == Status::NETERROR) {
        disconnect();
    }

    _isHost = false;
    _localPid = 1;
    if (_status == Status::IDLE) {
        _status = Status::CONNECTING;
        _network = cugl::netcode::NetcodeConnection::alloc(_config, room);
        _network->open();
    }
    _roomid = room;
    return checkConnection();
    
}

/**
 * Disconnects from the network.
 */
void NetworkController::disconnect() {
    if(_network && _network->isOpen()) {
        _network->close();
    }
    _network = nullptr;
    _status = Status::IDLE;
    
}

void NetworkController::processData(const std::string source,
                                    const std::vector<std::byte>& data){
    _deserializer->reset();
    _deserializer->receive(data);
    std::string msgType = _deserializer->readString();
    
    // Game start for host
    if (msgType == "start game") {
        _status = START;
    }
    // End turn for player
    else if (msgType == "end turn") {
        _currentTurn = _deserializer->readUint32();
    }
    // Start client's game
    else if (msgType == "client start") {
        _clientStart = _deserializer->readJson();
        _status = INGAME;
    }
    int isHost = _deserializer->readUint32();
    // Messages only for the opposing player
    if (_localPid != isHost) {
        // Opponent drew a tile
        if (msgType == "tile drawn") {
            _tileDrawn = _deserializer->readJson();
            _status = TILEDRAWN;
        }
        
        // Update to tile map
        if (msgType == "tile map update") {
            _tileMapJson = _deserializer->readJson();
            std::string mapUpdateType = _deserializer->readString();
            // Remaking pile
            if(mapUpdateType == "remake pile"){
                _mapUpdateType = REMAKEPILE;
            }
            _status = TILEMAPUPDATE;
        }
        // Update to discard pile
        if (msgType == "discard update") {
            _discardTile = _deserializer->readJson();
            _status = DISCARDUPDATE; 
        }
        
        // Celestial tile has been played
        if (msgType == "celestial tile played") {
            std::string celestialType = _deserializer->readString();
            if(celestialType == "ROOSTER") {
                _tileMapJson = _deserializer->readJson();
                _celestialTile = _deserializer->readJson();
                _celestialUpdateType = ROOSTER;
            } else if (celestialType == "OX") {
                _tileMapJson = _deserializer->readJson();
                _celestialTile = _deserializer->readJson();
                _celestialUpdateType = OX;
            } else if (celestialType == "RABBIT") {
                _tileMapJson = _deserializer->readJson();
                _celestialTile = _deserializer->readJson();
                _celestialUpdateType = RABBIT;
            } else if (celestialType == "SNAKE") {
                _tileMapJson = _deserializer->readJson();
                _celestialTile = _deserializer->readJson();
                _celestialUpdateType = SNAKE;
            }
            _status = PLAYEDCELESTIAL;
        }
        // Opponent won game
        if(msgType == "game concluded") {
            _status = ENDGAME;
        }
        //
    }
//    else if (msgType == "initialize game") {
//        _startingDeckJson = _deserializer->readJson();
//    }
//    else if (msgType == "starting client deck") {
//        _deckJson = _deserializer->readJson();
//        _status = INGAME;
//    }
//    else if (msgType == "update deck") {
//        _deckJson = _deserializer->readJson();
//        _status = DECK;
//    }
//    else if (msgType == "pile tile update") {
//        _pileTileJson = _deserializer->readJson();
//        _isHostDraw = _isHost;
//        _status = PILETILEUPDATE;
//    }
//    else if (msgType == "update layer") {
//        _status = LAYER;
//    }
//    else if (msgType == "remove discard tile"){
//        _status = REMOVEDISCARD;
//    }
//    else if (msgType == "new discard tile") {
//        _discardTile = _deserializer->readJson();   
//        _status = NEWDISCARD;
//    }
//    else if (msgType == "tile map update") {
//        _tileMapJson = _deserializer->readJson();
//    }
//    else if (msgType == "preemptive draw") {
//        int numToDraw = _deserializer->readUint32();
//        bool isHost = _deserializer->readBool();
//        _numDiscard = std::tuple<int, bool>(numToDraw, isHost);
//        _status = PREEMPTIVEDISCARD;
//    }
}

void NetworkController::endTurn() {
    _currentTurn = (_currentTurn == 0) ? 1 : 0;  // Toggle between 0 and 1
    
    _serializer->reset();
    _serializer->writeString("end turn");
    _serializer->writeUint32(_currentTurn);
    broadcast(_serializer->serialize());
}

void NetworkController::transmitSingleTile(TileSet::Tile& tile){
    
    //Process tile name and id
    _serializer->writeString(tile.toString());
    _serializer->writeString(std::to_string(tile._id));
    if(tile.selected){
        _serializer->writeString("true");
    }
    else{
        _serializer->writeString("false");
    }

    broadcast(_serializer->serialize());
    
}

bool NetworkController::checkConnection() {
    NetcodeConnection::State state = _network->getState();

    if (state == NetcodeConnection::State::CONNECTED) {
        if(_status == Status::CONNECTING || _status == Status::IDLE) {
            _status = Status::CONNECTED;
        }
        if (_isHost) {
            _roomid = _network->getRoom();
        }
        return true;
    } else if (state == cugl::netcode::NetcodeConnection::State::NEGOTIATING) {
        _status = Status::CONNECTING;
        return true;
    } else if (state == cugl::netcode::NetcodeConnection::State::DENIED ||
               state == cugl::netcode::NetcodeConnection::State::DISCONNECTED ||
               state == cugl::netcode::NetcodeConnection::State::FAILED ||
               state == cugl::netcode::NetcodeConnection::State::INVALID ||
               state == cugl::netcode::NetcodeConnection::State::MISMATCHED) {
        _status = Status::NETERROR;
        return false;
    }
    return true;
}

void NetworkController::broadcast(const std::vector<std::byte>& data) {
    if (_network && _network->getState() == NetcodeConnection::State::CONNECTED) {
        _network->broadcast(data);
    }
}

void NetworkController::startGame() {
    _serializer->reset();
    
    _status = Status::START;
    _serializer->writeString("start game");
    broadcast(_serializer->serialize());
}

void NetworkController::initGame(const std::shared_ptr<cugl::JsonValue>& deckJson) {
    _serializer->reset();
    
    _serializer->writeString("initialize game");
    _serializer->writeJson(deckJson);
    
    broadcast(_serializer->serialize());
}

void NetworkController::broadcastDeck(const std::shared_ptr<cugl::JsonValue>& deckJson) {
    _serializer->reset();
    
    _serializer->writeString("update deck");
    _serializer->writeJson(deckJson);
    
    broadcast(_serializer->serialize());
}

void NetworkController::broadcastNextTile(const std::shared_ptr<cugl::JsonValue>& tileJson) {
    _serializer->reset();
    
    _serializer->writeString("next tile update");
    _serializer->writeJson(tileJson);
    
    broadcast(_serializer->serialize());
}

void NetworkController::broadcastPileIndex(const int index){
    _serializer->reset();
    
    _serializer->writeString("pile index update");
    _serializer->writeUint32(index);
    
    broadcast(_serializer->serialize());
}

void NetworkController::broadcastDeckMap(const std::shared_ptr<cugl::JsonValue>& tileMapJson) {
    _serializer->reset();
    
    _serializer->writeString("tile map update");
    _serializer->writeJson(tileMapJson);
    
    broadcast(_serializer->serialize());
}

void NetworkController::broadcastPileLayer() {
    _serializer->reset();
    
    _serializer->writeString("update layer");
    
    broadcast(_serializer->serialize());
}

void NetworkController::broadcastUpdating(){
    _serializer->reset();
    
    _serializer->writeString("updating");
    
    broadcast(_serializer->serialize());
}

void NetworkController::broadcastRemoveDiscard(){
    _serializer->reset();
    
    _serializer->writeString("remove discard tile");
    
    broadcast(_serializer->serialize());
}

void NetworkController::broadcastNewDiscard(const std::shared_ptr<cugl::JsonValue>& tileJson){
    _serializer->reset();
    
    _serializer->writeString("new discard tile");
    _serializer->writeJson(tileJson);
    
    broadcast(_serializer->serialize());
}

void NetworkController::broadcastStartingDeck(const std::shared_ptr<cugl::JsonValue>& deckJson){
    _serializer->reset();
    
    _serializer->writeString("starting client deck");
    _serializer->writeJson(deckJson);
    
    broadcast(_serializer->serialize());
}

void NetworkController::broadcastPreDraw(int numDraw, bool isHost) {
    _serializer->reset();
    
    _serializer->writeString("preemptive draw");
    _serializer->writeUint32(numDraw);
    _serializer->writeBool(isHost);
    
    broadcast(_serializer->serialize());
}

/** ** BEGINNING OF MATCHCONTROLLER BROADCASTS** */

/**
 * Called during initialization of GameScene and MatchController. Broadcasts the initial representation
 * and state of game to client. When received, it sets status to INGAME for the client to join the game as
 * initialized by host.
 *
 * @param clientStart   The JsonValue representing the initial representation of all tiles
 */
void NetworkController::broadcastClientStart(const std::shared_ptr<cugl::JsonValue>& clientStart) {
    _serializer->reset();
    
    _serializer->writeString("client start");
    _serializer->writeJson(clientStart);
    
    broadcast(_serializer->serialize());
}

/**
 * Broadcasts the JSON representation of the tile that has been drawn. When received, it sets status to
 * TILEDRAWN, indicating a tile has been drawn to the match controller.
 *
 * @param drawnTileJson     The JsonValue representing the drawn tile
 */
void NetworkController::broadcastTileDrawn(int isHost, const std::shared_ptr<cugl::JsonValue>& drawnTileJson) {
    _serializer->reset();
    
    _serializer->writeString("tile drawn");
    _serializer->writeUint32(isHost);
    _serializer->writeJson(drawnTileJson);
    
    broadcast(_serializer->serialize());
}

/**
 * Broadcasts the JSON representation of all tiles in the tileset (not only deck). Currently used for:
 * remaking pile, updating deck (deleting and adjusting fields for tiles), etc.
 *
 * @param tileMapJson       The JsonValue of the tileMap 
 */
void NetworkController::broadcastTileMap(int isHost, const std::shared_ptr<cugl::JsonValue>& tileMapJson, std::string mapUpdateType) {
    _serializer->reset();
    
    _serializer->writeString("tile map update");
    _serializer->writeUint32(isHost);
    _serializer->writeJson(tileMapJson);
    _serializer->writeString(mapUpdateType);
    
    broadcast(_serializer->serialize());
}

/**
 * Broadcasts the JSON representation of the discarded tiles.
 *
 * @param discardedTileJson     The JsonValue of the discarded tile
 */
void NetworkController::broadcastDiscard(int isHost, const std::shared_ptr<cugl::JsonValue>& discardedTileJson) {
    _serializer->reset();
    
    _serializer->writeString("discard update");
    _serializer->writeUint32(isHost);
    _serializer->writeJson(discardedTileJson);
    
    broadcast(_serializer->serialize());
}

/**
 * Broadcasts the JSON representation of the celestial tile that has been played
 *
 * @param isHost        if the current network is the host network or not
 * @param tileMapJson       the JSON representation of the changed tiles
 * @param celestialTile     The JSON representation of the celestial tile
 * @param celestialType     The type of celestial tile that was played
 */
<<<<<<< HEAD
void NetworkController::broadcastCelestialTile(int isHost, const std::shared_ptr<cugl::JsonValue>& changedTilesJson, const std::shared_ptr<cugl::JsonValue>& celestialTile, std::string celestialType) {
=======
void NetworkController::broadcastCelestialTile(int isHost, const std::shared_ptr<cugl::JsonValue>& celestialTile, std::string celestialType) {
>>>>>>> 3f889426
    _serializer->reset();
    
    _serializer->writeString("celestial tile played");
    _serializer->writeUint32(isHost);
    _serializer->writeString(celestialType);
<<<<<<< HEAD
    // Writing tile map for tileset update
    _serializer->writeJson(changedTilesJson);
=======
  
>>>>>>> 3f889426
    //Writing tile to remove from opposing player's hand
    _serializer->writeJson(celestialTile);

    
    broadcast(_serializer->serialize());
}

           
/** Broadcasts a message that the game has concluded */
void NetworkController::broadcastEnd(int isHost) {
    _serializer->reset();
    
    _serializer->writeString("game concluded");
    _serializer->writeUint32(isHost);

    broadcast(_serializer->serialize());
}

/** ** END OF MATCHCONTROLLER BROADCASTS** */

                                                                                                 
//
//void NetworkController::notifyObservers(std::vector<std::string>& msg){
//    observer.processData(msg);
//}<|MERGE_RESOLUTION|>--- conflicted
+++ resolved
@@ -444,22 +444,16 @@
  * @param celestialTile     The JSON representation of the celestial tile
  * @param celestialType     The type of celestial tile that was played
  */
-<<<<<<< HEAD
 void NetworkController::broadcastCelestialTile(int isHost, const std::shared_ptr<cugl::JsonValue>& changedTilesJson, const std::shared_ptr<cugl::JsonValue>& celestialTile, std::string celestialType) {
-=======
-void NetworkController::broadcastCelestialTile(int isHost, const std::shared_ptr<cugl::JsonValue>& celestialTile, std::string celestialType) {
->>>>>>> 3f889426
+
     _serializer->reset();
     
     _serializer->writeString("celestial tile played");
     _serializer->writeUint32(isHost);
     _serializer->writeString(celestialType);
-<<<<<<< HEAD
     // Writing tile map for tileset update
     _serializer->writeJson(changedTilesJson);
-=======
-  
->>>>>>> 3f889426
+
     //Writing tile to remove from opposing player's hand
     _serializer->writeJson(celestialTile);
 
