//
//  MJHostScene.cpp
//  Mahsjong
//
//  Created by Patrick Choo on 3/3/25.
//
#include <cugl/cugl.h>
#include <iostream>
#include <sstream>

#include "MJHostScene.h"

using namespace cugl;
using namespace cugl::scene2;
using namespace cugl::netcode;
using namespace std;

#pragma mark -
#pragma mark Level Layout

/** Regardless of logo, lock the height to this */
#define SCENE_HEIGHT  720

/**
 * Converts a hexadecimal string to a decimal string
 *
 * This function assumes that the string is 4 hexadecimal characters
 * or less, and therefore it converts to a decimal string of five
 * characters or less (as is the case with the lobby server). We
 * pad the decimal string with leading 0s to bring it to 5 characters
 * exactly.
 *
 * @param hex the hexadecimal string to convert
 *
 * @return the decimal equivalent to hex
 */
static std::string hex2dec(const std::string hex) {
    Uint32 value = strtool::stou32(hex,0,16);
    std::string result = strtool::to_string(value);
    if (result.size() < 5) {
        size_t diff = 5-result.size();
        std::string alt(5,'0');
        for(size_t ii = 0; ii < result.size(); ii++) {
            alt[diff+ii] = result[ii];
        }
        result = alt;
    }
    return result;
}

#pragma mark -
#pragma mark Provided Methods
/**
 * Initializes the controller contents, and starts the game
 *
 * In previous labs, this method "started" the scene.  But in this
 * case, we only use to initialize the scene user interface.  We
 * do not activate the user interface yet, as an active user
 * interface will still receive input EVEN WHEN IT IS HIDDEN.
 *
 * That is why we have the method {@link #setActive}.
 *
 * @param assets    The (loaded) assets for this game mode
 *
 * @return true if the controller is initialized properly, false otherwise.
 */
bool HostScene::init(const std::shared_ptr<cugl::AssetManager>& assets, std::shared_ptr<NetworkController> network) {
    // Initialize the scene to a locked width
    if (assets == nullptr) {
        return false;}
    
    Size dimen = getSize();
    
    // Start up the input handler
    _assets = assets;
    _network = network;
<<<<<<< HEAD
    
    // Acquire the scene built by the asset loader and resize it the scene
    std::shared_ptr<scene2::SceneNode> scene = _assets->get<scene2::SceneNode>("host");

    Size dimen = getSize();
    


    scene->setContentSize(dimen);
=======
    // Acquire the scene built by the asset loader and resize it the scene
    std::shared_ptr<scene2::SceneNode> scene = _assets->get<scene2::SceneNode>("host");
    scene->setContentSize(1280,720);
    cugl::Size screenSize = cugl::Application::get()->getDisplaySize();
    screenSize *= scene->getContentSize().height/screenSize.height;
    //cugl::Size screenSize = Size(0,SCENE_HEIGHT);
    
    if (!Scene2::initWithHint(screenSize)) {
        return false;
    }
    

    //scene->setContentSize(dimen);
    scene->setContentSize(screenSize);
>>>>>>> 29eed4e9
    scene->doLayout(); // Repositions the HUD

    _startgame = std::dynamic_pointer_cast<scene2::Button>(_assets->get<scene2::SceneNode>("host.hostscene.menu.button1"));
    _backout = std::dynamic_pointer_cast<scene2::Button>(_assets->get<scene2::SceneNode>("host.hostscene.menu.button2"));
    
    _tileOne = std::dynamic_pointer_cast<scene2::PolygonNode>(_assets->get<scene2::SceneNode>("host.hostscene.waitingRoom.roomid-tile.host1-roomid-tile"));
    _tileTwo = std::dynamic_pointer_cast<scene2::PolygonNode>(_assets->get<scene2::SceneNode>("host.hostscene.waitingRoom.roomid-tile.host1-roomid-tile_1"));
    _tileThree = std::dynamic_pointer_cast<scene2::PolygonNode>(_assets->get<scene2::SceneNode>("host.hostscene.waitingRoom.roomid-tile.host1-roomid-tile_2"));
    _tileFour = std::dynamic_pointer_cast<scene2::PolygonNode>(_assets->get<scene2::SceneNode>("host.hostscene.waitingRoom.roomid-tile.host1-roomid-tile_3"));


    // Program the buttons
    _backout->addListener([this](const std::string& name, bool down) {
        if (down) {
            CULog("YOU HIT ME");
            _backClicked = true;
            _network->disconnect();
        }
    });

    _startgame->addListener([this](const std::string& name, bool down) {
        if (down) {
            startGame();
        }
    });

    //_gameid = std::dynamic_pointer_cast<scene2::Label>(_assets->get<scene2::SceneNode>("host.hostscene.menu.gameid.gameid_textfield.gameid"));
    //_player = std::dynamic_pointer_cast<scene2::Label>(_assets->get<scene2::SceneNode>("host.hostscene.menu.player.player_textfield.label"));  
    
    // Create the server configuration
    auto json = _assets->get<JsonValue>("server");
    _config.set(json);
    
    addChild(scene);
    //setActive(true);
    _backout->activate();
    return true;
}

/**
* Converts the hexademical server into specific tile IDs
*/
void HostScene::idSetup(const std::shared_ptr<cugl::scene2::PolygonNode>& tile, const char serverPart) {
    switch (serverPart) {
        case '1':
            tile->setTexture(_assets->get<cugl::graphics::Texture>("client1-gameid-tile"));
            break;
        case '2':
            tile->setTexture(_assets->get<cugl::graphics::Texture>("client1-gameid-tile1"));
            break;
        case '3':
            tile->setTexture(_assets->get<cugl::graphics::Texture>("client1-gameid-tile2"));
            break;
        case '4':
            tile->setTexture(_assets->get<cugl::graphics::Texture>("client1-gameid-tile3"));
            break;
        case '5':
            tile->setTexture(_assets->get<cugl::graphics::Texture>("client1-gameid-tile4"));
            break;
        case '6':
            tile->setTexture(_assets->get<cugl::graphics::Texture>("client1-gameid-tile5"));
            break;
        case '7':
            tile->setTexture(_assets->get<cugl::graphics::Texture>("client1-gameid-tile6"));
            break;
        case '8':
            tile->setTexture(_assets->get<cugl::graphics::Texture>("client1-gameid-tile7"));
            break;
        case '9':
            tile->setTexture(_assets->get<cugl::graphics::Texture>("client1-gameid-tile8"));
            break;
        case '0':
            tile->setTexture(_assets->get<cugl::graphics::Texture>("client1-gameid-tile9"));
            break;
        case 'A':
            tile->setTexture(_assets->get<cugl::graphics::Texture>("two of dot"));
            break;
        case 'B':
            tile->setTexture(_assets->get<cugl::graphics::Texture>("three of dot"));
            break;
        case 'C':
            tile->setTexture(_assets->get<cugl::graphics::Texture>("four of dot"));
            break;
        case 'D':
            tile->setTexture(_assets->get<cugl::graphics::Texture>("five of dot"));
            break;
        case 'E':
            tile->setTexture(_assets->get<cugl::graphics::Texture>("six of dot"));
            break;
        case 'F':
            tile->setTexture(_assets->get<cugl::graphics::Texture>("seven of dot"));
            break;
        default:
            tile->setTexture(_assets->get<cugl::graphics::Texture>("client1-gameid-blank"));
    }
}

/**
 * Disposes of all (non-static) resources allocated to this mode.
 */
void HostScene::dispose() {
    if (_active) {
        removeAllChildren();
        _active = false;
    }
}

/**
 * Sets whether the scene is currently active
 *
 * This method should be used to toggle all the UI elements.  Buttons
 * should be activated when it is made active and deactivated when
 * it is not.
 *
 * @param value whether the scene is currently active
 */
void HostScene::setActive(bool value) {
    if (isActive() != value) {
        Scene2::setActive(value);
        if (value) {
            _backout->activate();
            _network->disconnect();
            _network->connectAsHost();
            _backClicked = false;
        } else {
            _startgame->deactivate();
            //updateText(_startgame, "INACTIVE");
            _backout->deactivate();
            _startgame->setDown(false);
            _backout->setDown(false);
            _startGameClicked = false;
        }
    }
}

/**
 * Updates the text in the given button.
 *
 * Techincally a button does not contain text. A button is simply a scene graph
 * node with one child for the up state and another for the down state. So to
 * change the text in one of our buttons, we have to descend the scene graph.
 * This method simplifies this process for you.
 *
 * @param button    The button to modify
 * @param text      The new text value
 */
void HostScene::updateText(const std::shared_ptr<scene2::Button>& button, const std::string text) {
    auto label = std::dynamic_pointer_cast<scene2::Label>(button->getChildByName("up")->getChildByName("label"));
    label->setText(text);

}

#pragma mark -
#pragma mark Student Methods
/**
 * The method called to update the scene.
 *
 * We need to update this method to constantly talk to the server
 *
 * @param timestep  The amount of time (in seconds) since the last frame
 */
void HostScene::update(float timestep) {
    std::string networkHex = "zzzz";
    if(_network->getStatus() == NetworkController::Status::CONNECTED){
        if (!_startGameClicked) {
            //updateText(_startgame, "Start Game");
            _startgame->activate();
        }
        else {
            //updateText(_startgame, "Starting");
            _startgame->deactivate();
        }
        //_gameid->setText(hex2dec(_network->getRoomID()));
        //_player->setText(std::to_string(_network->getNumPlayers()));
        
        if (_network != nullptr) {
            networkHex = _network->getRoomID();
        }
    }
    idSetup(_tileOne, networkHex[0]);
    idSetup(_tileTwo, networkHex[1]);
    idSetup(_tileThree, networkHex[2]);
    idSetup(_tileFour, networkHex[3]);

    _tileOne->setVisible(true); 
}

/**
 * Starts the game.
 *
 * This method is called once the requisite number of players have connected.
 * It locks down the room and sends a "start game" message to all other
 * players.
 */
void HostScene::startGame() {
    CULog("host start game");
    
    _network->startGame();
    _startGameClicked = true;
}

<|MERGE_RESOLUTION|>--- conflicted
+++ resolved
@@ -74,17 +74,7 @@
     // Start up the input handler
     _assets = assets;
     _network = network;
-<<<<<<< HEAD
-    
-    // Acquire the scene built by the asset loader and resize it the scene
-    std::shared_ptr<scene2::SceneNode> scene = _assets->get<scene2::SceneNode>("host");
-
-    Size dimen = getSize();
-    
-
-
-    scene->setContentSize(dimen);
-=======
+
     // Acquire the scene built by the asset loader and resize it the scene
     std::shared_ptr<scene2::SceneNode> scene = _assets->get<scene2::SceneNode>("host");
     scene->setContentSize(1280,720);
@@ -98,8 +88,8 @@
     
 
     //scene->setContentSize(dimen);
-    scene->setContentSize(screenSize);
->>>>>>> 29eed4e9
+//    scene->setContentSize(screenSize);
+
     scene->doLayout(); // Repositions the HUD
 
     _startgame = std::dynamic_pointer_cast<scene2::Button>(_assets->get<scene2::SceneNode>("host.hostscene.menu.button1"));
