//
//  MJPlayer.cpp
//  Mahsjong
//
//  Created by Patrick Choo on 2/18/25.
<<<<<<< HEAD
//  Modified by Mariia Tiulchenko on 2/24/25.

#include "MJPlayer.h"


using namespace cugl;


=======
//  Modified by Mariia Tiulchenko on 2/22/25

#include "MJPlayer.h"

using namespace cugl;

>>>>>>> e6ca91dd
/**
 * This is the class intializing all player features and interactions
 *
 * TODO: Please implement all player interactions
 *
 */

<<<<<<< HEAD

Hand::Hand(Player* player) {
    _player = player;
}

=======
>>>>>>> e6ca91dd
/**
 initializes the hand with 14 cards
 */
bool Hand::init(std::shared_ptr<TileSet>& tileSet){
    
<<<<<<< HEAD
    //tileSet.shuffle();
=======
    tileSet->shuffle();
>>>>>>> e6ca91dd
    
    // draw from the deck
    for(int i = 0; i<14; i++){
        std::shared_ptr<TileSet::Tile> drawnTile = tileSet->deck[i]; // gets the reference to the pointer.
        drawnTile->inHand = true;
<<<<<<< HEAD
        _tiles.push_back(drawnTile);
    }
=======
        drawnTile->_scale = 0.2;
        _tiles.push_back(drawnTile);
    }
    
    updateTilePositions();
    
>>>>>>> e6ca91dd
    return true;
}


<<<<<<< HEAD


/**
 Returns the number of tiles are currently in the hand.
 */
int Hand::getTileCount() const {
    return  static_cast<int>(_tiles.size());
}


/**
 This draws from the pile.
 It updates the global attributes inHand and _tiles.
 */
void Hand::drawFromPile(std::shared_ptr<Pile>& pile){
    
    // prevent from going over 14 tiles in a hand
    if(_tiles.size() >= 14){
         return;
     }

    // drawing from the pile.
    std::vector<std::shared_ptr<TileSet::Tile>>  drawnTiles = pile->tilesDrawn(static_cast<int>(14) - static_cast<int>(_tiles.size()));
    CULog("How many tiles I need %d", static_cast<int>(14) - static_cast<int>(_tiles.size()));
    CULog("How many tiles I draw %zu", drawnTiles.size());
    
    // if you draw more tiles than you need -- return.
    if(drawnTiles.size() != static_cast<int>(14) - static_cast<int>(_tiles.size())){
        return;
    }
    
    for(auto& tile : drawnTiles){
        
        tile->inHand = true;
        _tiles.push_back(tile);
    }
=======
/**
 This is a function which just adds tiles from undefined sources.
 It updates the attribute inHand and _tiles.
 
 
 TODO: should it be drawing selected sets of tiles, instead of individual tiles?
 
 TODO: is this enough for the drawing method?
 TODO: do I need to "pop" from the pile and from the deck?
 TODO: And the mecahincs of drawing from the pile
 */
void Hand::draw(std::shared_ptr<TileSet::Tile> tile){
    
    // prevent from going over 14 tiles in a hand
    if(!tile || _tiles.size() >= 14){
         return;
     }
    // TODO: draw from the pile
    
     // A tile is now in the hand.
     tile->inHand = true;
     
     // A tile is added to the current hand.
     _tiles.push_back(tile);
    
    // TODO: pop from the pile
>>>>>>> e6ca91dd
 }

/**
 A discard method which allows to discard up to 5 tiles per turn.
 
 TODO: does not track the number of discard per level.
 TODO: is not responible for discarding cards when drawing from pile.
 
 TODO: should I rewrite it to discard selected sets of tiles, instead of individual tiles?
 */
bool Hand::discard(std::shared_ptr<TileSet::Tile> tile){
    
    // can discard up to 5 tiles per turn
    if(!tile || _discardCount >= 5){
        return false;
    }
    
    // iterate over the set of tiles, and erase one.
    auto it = _tiles.begin();
    while(it != _tiles.end()){
        if (*it == tile) {
            
            (*it)->discarded = true;
            (*it)->inHand = false;
            
            _tiles.erase(it);
            _discardCount++;
            
            return true;
            
        } else {
            
            ++it;
        }
    }
    
    return false;
}

<<<<<<< HEAD

/**
 Counts the number of selected tiles.
 Is a helper function.
 */
int Hand::countSelectedTiles() {
    int totalTiles = 0;
    for (const auto& set : _selectedSets) {
        totalTiles += set.size();
    }
    return totalTiles;
}


/**
 Method which confirms that A set (singular set) is valid, and marks it as selected and selectedInSet.
 
 TODO: how am I gonna select multiple sets? This function selects a single set and adds to a set of selectedSets. do I unselect immediately?
 */
bool Hand::makeSet(){
    
    // check if each individual set is valid
    if(!isSetValid(_selectedTiles)){
        
        // if set is not valid -- empty the set of selected tiles.
        _selectedTiles.clear();
=======
/**
 Method which confirms if a selected set of tiles is valid and marks the tiles as selected.
 */
bool Hand::makeSet(const std::vector<std::shared_ptr<TileSet::Tile>>& selectedTiles){
    
    // check if each individual set is valid
    if(!isSetValid(selectedTiles)){
        return false;
    }
    
    // doesn't allow more than 14 tiles to be selected
    if (countSelectedTiles() + selectedTiles.size() > 14) {
>>>>>>> e6ca91dd
        return false;
    }
    
    // marks tiles as selected and selectedInSet
<<<<<<< HEAD
    for (auto& tile : _selectedTiles) {
=======
    for (auto& tile : selectedTiles) {
>>>>>>> e6ca91dd
        tile->selected = true;
        tile->selectedInSet = true;
    }
    
    // adds sets to the set of selected sets.
<<<<<<< HEAD
    _selectedSets.push_back(_selectedTiles);
    
    _selectedTiles.clear(); // ??? I'm not sure if I should clear it here.
=======
    _selectedSets.push_back(selectedTiles);
>>>>>>> e6ca91dd
    
    return true;
}


/**
 Method which confirms if the sets to play exist.
<<<<<<< HEAD
 Discards played tiles
 Moves them to _playedSet and marks as played.
 Unselects the tiles.
 Records the score in global variable _score. 
 */
bool Hand::playSet(){
    
    // check if there is at least one set.
=======
 Discards played tiles -- moves them to _playedSet and marks as played.
 TODO: record the score here?
 TODO: "move" the tiles somewhere?
 */
bool Hand::playSet(){
    
    // check if the set of sets is not empty
>>>>>>> e6ca91dd
    if (_selectedSets.empty()) {
           return false;
       }
    
    // remove tiles from the hand using a while loop
    for (const auto& set : _selectedSets) {
        
        std::vector<std::shared_ptr<TileSet::Tile>> playedSet;
        
        auto it = _tiles.begin();
        while (it != _tiles.end()) {
            if (std::find(set.begin(), set.end(), *it) != set.end()) {
                (*it)->played = true;
                (*it)->inHand = false;
                (*it)->discarded = false; // because it was played, not discarded.
                
                playedSet.push_back(*it);
                it = _tiles.erase(it);
            } else {
                ++it;
            }
        }
        
        // Move tiles to the playedSet
        _playedSets.push_back(playedSet);
<<<<<<< HEAD
    }
    
    // Clear the selected tiles and unselect them.
=======
        
        // TODO: record a score here?
        
    }
    
    //Clear the selected tiles and unselected them.
>>>>>>> e6ca91dd
    for (auto& set : _selectedSets) {
            for (auto& tile : set) {
                tile->selected = false;
                tile->selectedInSet = false;
            }
        }
    
    _selectedSets.clear();
    
<<<<<<< HEAD
    
    //count the score for the turn.
    ScoreManager scoreManager(_playedSets);
    _score = scoreManager.calculateScore();
    
    //update the total score for the level. 
    _player->_totalScore+=_score;
    
=======
>>>>>>> e6ca91dd
    return true;
}

/**
 Confirms if each individual set is valid.
 TODO: should selectedTiles be a global attribute defined in header?
 */
bool Hand::isSetValid(const std::vector<std::shared_ptr<TileSet::Tile>>& selectedTiles){
    
    // check if the size of the set is valid.
    // only pairs, 3 or 4-tile sets.
    if(selectedTiles.size() < 2 || selectedTiles.size() > 4){
        
        return false;
    }
    
    // check that all tiles are unique references.
    for(size_t it = 0; it < selectedTiles.size(); it++){
        for(size_t jt = it+1; jt < selectedTiles.size(); jt++){
            if(selectedTiles[it]==selectedTiles[jt]){
                
                return false;
            }
        }
    }
<<<<<<< HEAD
    
    // NOT a straight and NOT of the same kind.
    if(!isStraight(selectedTiles) && !isOfaKind(selectedTiles)){
        return false;
    }
    
    return true;
}

=======

    return true;
}

/**
 Counts the number of selected tiles.
 Is a helper function.
 */
int Hand::countSelectedTiles() {
    int totalTiles = 0;
    for (const auto& set : _selectedSets) {
        totalTiles += set.size();
    }
    return totalTiles;
}

>>>>>>> e6ca91dd


/**
 Checks if a set if straight.
 */
bool Hand::isStraight(const std::vector<std::shared_ptr<TileSet::Tile>>& selectedTiles){
    
    int wildTiles = 0; // only jacks.
    
    std::vector<std::shared_ptr<TileSet::Tile>> sortedTiles = getSortedTiles(selectedTiles);
    
    // the base tile.
    std::shared_ptr<TileSet::Tile> tileA = sortedTiles[0];
    
    // check if the base tile wild RANK. (jacks)
    if(tileA->getRank()==TileSet::Tile::Rank::WILD_RANK){
        wildTiles++;
    }
    
    // check if the sorted selectedTiles are of the same SUIT.
    for(int i = 1; i<sortedTiles.size(); ++i){
        
        std::shared_ptr<TileSet::Tile> tileB = sortedTiles[i];
        
<<<<<<< HEAD
        // Not the same SUIT.
        if(tileA->getSuit() != tileB->getSuit()){
            
            // Both of them is NOT wild SUIT.
=======
        if(tileA->getSuit() != tileB->getSuit()){
            
            // Not the same SUIT.
>>>>>>> e6ca91dd
            if(tileA->getSuit() != TileSet::Tile::Suit::WILD_SUIT &&
               tileB->getSuit() != TileSet::Tile::Suit::WILD_SUIT){
                
                return false;
            }
            
        }
<<<<<<< HEAD
        
=======
>>>>>>> e6ca91dd
        // check if there any wild tiles.
        if(tileB->getRank()==TileSet::Tile::Rank::WILD_RANK){
            wildTiles++;
        }
    }
    
    
    // check if the selectedTiles are consequitive.
<<<<<<< HEAD
    int numGaps = 0;
    
    for(int i = 0; i<sortedTiles.size() - 1; ++i){
=======
    
    int numGaps = 0;
    bool usedWild = false;
    
    for(int i = 0; i<sortedTiles.size(); ++i){
>>>>>>> e6ca91dd
        
        std::shared_ptr<TileSet::Tile> tileA = sortedTiles[i];
        std::shared_ptr<TileSet::Tile> tileC = sortedTiles[i+1];
        
        // should not count the wild tiles.
        if (tileC->getRank() == TileSet::Tile::Rank::WILD_RANK) {
            
            break;
            }
        
        int gap = static_cast<int>(tileC->getRank()) - static_cast<int>(tileA->getRank()) - 1;
        numGaps = numGaps + gap;

    }
    
<<<<<<< HEAD
    // if the number of gaps in bigger than the number of wild tiles -- fail.
    if(numGaps > wildTiles){
=======
    // if the number of gaps in smaller than the number of wild tiles -- fail.
    if(numGaps < wildTiles){
>>>>>>> e6ca91dd
        return false;
    }
    
    return true;
}


<<<<<<< HEAD
/**
 Checks if a set is "of a kind".
 */

=======

/**
 Checks if a set is "of a kind".
 Returns true, if so.
 Returns false, if it is not "3/4 of a kind".
 */
>>>>>>> e6ca91dd
bool Hand::isOfaKind(const std::vector<std::shared_ptr<TileSet::Tile>>& selectedTiles){
    
    // the base tile.
    std::shared_ptr<TileSet::Tile> tileA = selectedTiles[0];
    
    // iterate over all tiles minus the first tile.
    for(int j=1; j<selectedTiles.size(); ++j){
        
        std::shared_ptr<TileSet::Tile> tileB = selectedTiles[j];
            
        // Not the same SUIT.
        if(tileA->getSuit() != tileB->getSuit()){
            // Neither is wild SUIT.
            if(tileA->getSuit() != TileSet::Tile::Suit::WILD_SUIT &&
               tileB->getSuit() != TileSet::Tile::Suit::WILD_SUIT){
                return false;
                    
            // One is wild SUIT.
            }else if(tileA->getRank() != tileB->getRank() &&
                     tileA->getRank() != TileSet::Tile::Rank::WILD_RANK &&
                     tileB->getRank() != TileSet::Tile::Rank::WILD_RANK){
                    return false;
                }
                
        }
        // Not the same RANK.
        if(tileA->getRank() != tileB->getRank()){
            // Neither is wild RANK.
            if(tileA->getRank() != TileSet::Tile::Rank::WILD_RANK &&
               tileB->getRank() != TileSet::Tile::Rank::WILD_RANK){
                return false;
                
            // One is wild RANK.
            }else if(tileA->getSuit() != tileB->getSuit() &&
                     tileA->getSuit() != TileSet::Tile::Suit::WILD_SUIT &&
                     tileB->getSuit() != TileSet::Tile::Suit::WILD_SUIT){
                return false;
            }
        }
    }
        
    return true;

}

<<<<<<< HEAD
=======

>>>>>>> e6ca91dd
/**
 Creates a copy of selectedTiles and sorts it.
 */
std::vector<std::shared_ptr<TileSet::Tile>> Hand::getSortedTiles(const std::vector<std::shared_ptr<TileSet::Tile>>& selectedTiles) {
<<<<<<< HEAD
=======
    
>>>>>>> e6ca91dd
    // creates a copy of the selectedTiles.
    std::vector<std::shared_ptr<TileSet::Tile>> sortedTiles = selectedTiles;
    
    std::sort(sortedTiles.begin(), sortedTiles.end(),
              [](const std::shared_ptr<TileSet::Tile>& a,
                 const std::shared_ptr<TileSet::Tile>& b) { return a->getRank() < b->getRank();});
    
    return sortedTiles;
}

<<<<<<< HEAD


void Hand::updateTilePositions(){
    
  float startX = 128.0f;
  float endX = 896.0f;
  float tileSpacing = (endX-startX) / 13;
  float yPos = 100.0f;
  CULog("Updating tile positions...");
  for (size_t i = 0; i < _tiles.size(); i++){
    cugl::Vec2 newPos(startX + i * tileSpacing, yPos);
    _tiles[i]->pos = newPos;
    CULog("Tile %zu set to position (%f, %f)", i, newPos.x, newPos.y);
  }
    
}


void Hand::draw(const std::shared_ptr<cugl::graphics::SpriteBatch>& batch){
  for (const auto& tile : _tiles){
    if (tile){
      cugl::Vec2 pos = tile->pos;
      Vec2 origin = tile->getTileTexture()->getSize()/2;
      Affine2 transform;
      transform.translate(pos);
      transform.scale(tile->_scale);
      batch->draw(tile->getTileTexture(), origin, transform);
    }
  }
}


/**
 Checks if there is a Jack in the selected set.
 */
bool Hand::hasJack(std::vector<std::shared_ptr<TileSet::Tile>> selectedTiles){
    for(std::shared_ptr<TileSet::Tile>& tile : selectedTiles){
        
        if(tile->getRank()==TileSet::Tile::Rank::WILD_RANK){
            return true;
        }
    }
    return false;
}



=======
void Hand::updateTilePositions(){
    float startX = 128.0f;
    float endX = 896.0f;
    float tileSpacing = (endX-startX) / 13;
    
    float yPos = 100.0f;
    
//    CULog("Updating tile positions...");
    
    for (size_t i = 0; i < _tiles.size(); i++){
        Vec2 newPos(startX + i * tileSpacing, yPos);
        _tiles[i]->pos = newPos;
        
//        CULog("Tile %zu set to position (%f, %f)", i, newPos.x, newPos.y);
    }
}

void Hand::draw(const std::shared_ptr<cugl::graphics::SpriteBatch>& batch){
    for (const auto& tile : _tiles){
        Size size = tile->getTileTexture()->getSize();
        Vec2 pos = tile->pos;
        Vec2 origin(size.width/2, size.height/2);
        
        Affine2 transform;
        transform.scale(tile->_scale);
        transform.translate(pos);
        if (tile->getTileTexture()){
            batch->draw(tile->getTileTexture(), origin, transform);
        }
    }
}
>>>>>>> e6ca91dd
<|MERGE_RESOLUTION|>--- conflicted
+++ resolved
@@ -3,23 +3,11 @@
 //  Mahsjong
 //
 //  Created by Patrick Choo on 2/18/25.
-<<<<<<< HEAD
-//  Modified by Mariia Tiulchenko on 2/24/25.
 
 #include "MJPlayer.h"
 
-
 using namespace cugl;
 
-
-=======
-//  Modified by Mariia Tiulchenko on 2/22/25
-
-#include "MJPlayer.h"
-
-using namespace cugl;
-
->>>>>>> e6ca91dd
 /**
  * This is the class intializing all player features and interactions
  *
@@ -27,54 +15,23 @@
  *
  */
 
-<<<<<<< HEAD
-
 Hand::Hand(Player* player) {
     _player = player;
 }
 
-=======
->>>>>>> e6ca91dd
 /**
  initializes the hand with 14 cards
  */
 bool Hand::init(std::shared_ptr<TileSet>& tileSet){
-    
-<<<<<<< HEAD
-    //tileSet.shuffle();
-=======
-    tileSet->shuffle();
->>>>>>> e6ca91dd
-    
     // draw from the deck
     for(int i = 0; i<14; i++){
         std::shared_ptr<TileSet::Tile> drawnTile = tileSet->deck[i]; // gets the reference to the pointer.
         drawnTile->inHand = true;
-<<<<<<< HEAD
-        _tiles.push_back(drawnTile);
-    }
-=======
         drawnTile->_scale = 0.2;
         _tiles.push_back(drawnTile);
     }
-    
-    updateTilePositions();
-    
->>>>>>> e6ca91dd
-    return true;
-}
-
-
-<<<<<<< HEAD
-
-
-/**
- Returns the number of tiles are currently in the hand.
- */
-int Hand::getTileCount() const {
-    return  static_cast<int>(_tiles.size());
-}
-
+    return true;
+}
 
 /**
  This draws from the pile.
@@ -102,34 +59,6 @@
         tile->inHand = true;
         _tiles.push_back(tile);
     }
-=======
-/**
- This is a function which just adds tiles from undefined sources.
- It updates the attribute inHand and _tiles.
- 
- 
- TODO: should it be drawing selected sets of tiles, instead of individual tiles?
- 
- TODO: is this enough for the drawing method?
- TODO: do I need to "pop" from the pile and from the deck?
- TODO: And the mecahincs of drawing from the pile
- */
-void Hand::draw(std::shared_ptr<TileSet::Tile> tile){
-    
-    // prevent from going over 14 tiles in a hand
-    if(!tile || _tiles.size() >= 14){
-         return;
-     }
-    // TODO: draw from the pile
-    
-     // A tile is now in the hand.
-     tile->inHand = true;
-     
-     // A tile is added to the current hand.
-     _tiles.push_back(tile);
-    
-    // TODO: pop from the pile
->>>>>>> e6ca91dd
  }
 
 /**
@@ -169,7 +98,6 @@
     return false;
 }
 
-<<<<<<< HEAD
 
 /**
  Counts the number of selected tiles.
@@ -196,41 +124,18 @@
         
         // if set is not valid -- empty the set of selected tiles.
         _selectedTiles.clear();
-=======
-/**
- Method which confirms if a selected set of tiles is valid and marks the tiles as selected.
- */
-bool Hand::makeSet(const std::vector<std::shared_ptr<TileSet::Tile>>& selectedTiles){
-    
-    // check if each individual set is valid
-    if(!isSetValid(selectedTiles)){
         return false;
     }
     
-    // doesn't allow more than 14 tiles to be selected
-    if (countSelectedTiles() + selectedTiles.size() > 14) {
->>>>>>> e6ca91dd
-        return false;
-    }
-    
     // marks tiles as selected and selectedInSet
-<<<<<<< HEAD
     for (auto& tile : _selectedTiles) {
-=======
-    for (auto& tile : selectedTiles) {
->>>>>>> e6ca91dd
         tile->selected = true;
         tile->selectedInSet = true;
     }
     
     // adds sets to the set of selected sets.
-<<<<<<< HEAD
     _selectedSets.push_back(_selectedTiles);
-    
     _selectedTiles.clear(); // ??? I'm not sure if I should clear it here.
-=======
-    _selectedSets.push_back(selectedTiles);
->>>>>>> e6ca91dd
     
     return true;
 }
@@ -238,7 +143,6 @@
 
 /**
  Method which confirms if the sets to play exist.
-<<<<<<< HEAD
  Discards played tiles
  Moves them to _playedSet and marks as played.
  Unselects the tiles.
@@ -247,15 +151,6 @@
 bool Hand::playSet(){
     
     // check if there is at least one set.
-=======
- Discards played tiles -- moves them to _playedSet and marks as played.
- TODO: record the score here?
- TODO: "move" the tiles somewhere?
- */
-bool Hand::playSet(){
-    
-    // check if the set of sets is not empty
->>>>>>> e6ca91dd
     if (_selectedSets.empty()) {
            return false;
        }
@@ -281,18 +176,9 @@
         
         // Move tiles to the playedSet
         _playedSets.push_back(playedSet);
-<<<<<<< HEAD
     }
     
     // Clear the selected tiles and unselect them.
-=======
-        
-        // TODO: record a score here?
-        
-    }
-    
-    //Clear the selected tiles and unselected them.
->>>>>>> e6ca91dd
     for (auto& set : _selectedSets) {
             for (auto& tile : set) {
                 tile->selected = false;
@@ -301,18 +187,13 @@
         }
     
     _selectedSets.clear();
-    
-<<<<<<< HEAD
-    
+        
     //count the score for the turn.
     ScoreManager scoreManager(_playedSets);
     _score = scoreManager.calculateScore();
     
     //update the total score for the level. 
     _player->_totalScore+=_score;
-    
-=======
->>>>>>> e6ca91dd
     return true;
 }
 
@@ -337,9 +218,7 @@
                 return false;
             }
         }
-    }
-<<<<<<< HEAD
-    
+    }    
     // NOT a straight and NOT of the same kind.
     if(!isStraight(selectedTiles) && !isOfaKind(selectedTiles)){
         return false;
@@ -348,24 +227,6 @@
     return true;
 }
 
-=======
-
-    return true;
-}
-
-/**
- Counts the number of selected tiles.
- Is a helper function.
- */
-int Hand::countSelectedTiles() {
-    int totalTiles = 0;
-    for (const auto& set : _selectedSets) {
-        totalTiles += set.size();
-    }
-    return totalTiles;
-}
-
->>>>>>> e6ca91dd
 
 
 /**
@@ -390,16 +251,10 @@
         
         std::shared_ptr<TileSet::Tile> tileB = sortedTiles[i];
         
-<<<<<<< HEAD
         // Not the same SUIT.
         if(tileA->getSuit() != tileB->getSuit()){
             
             // Both of them is NOT wild SUIT.
-=======
-        if(tileA->getSuit() != tileB->getSuit()){
-            
-            // Not the same SUIT.
->>>>>>> e6ca91dd
             if(tileA->getSuit() != TileSet::Tile::Suit::WILD_SUIT &&
                tileB->getSuit() != TileSet::Tile::Suit::WILD_SUIT){
                 
@@ -407,10 +262,7 @@
             }
             
         }
-<<<<<<< HEAD
-        
-=======
->>>>>>> e6ca91dd
+        
         // check if there any wild tiles.
         if(tileB->getRank()==TileSet::Tile::Rank::WILD_RANK){
             wildTiles++;
@@ -419,18 +271,8 @@
     
     
     // check if the selectedTiles are consequitive.
-<<<<<<< HEAD
     int numGaps = 0;
-    
     for(int i = 0; i<sortedTiles.size() - 1; ++i){
-=======
-    
-    int numGaps = 0;
-    bool usedWild = false;
-    
-    for(int i = 0; i<sortedTiles.size(); ++i){
->>>>>>> e6ca91dd
-        
         std::shared_ptr<TileSet::Tile> tileA = sortedTiles[i];
         std::shared_ptr<TileSet::Tile> tileC = sortedTiles[i+1];
         
@@ -445,13 +287,8 @@
 
     }
     
-<<<<<<< HEAD
     // if the number of gaps in bigger than the number of wild tiles -- fail.
     if(numGaps > wildTiles){
-=======
-    // if the number of gaps in smaller than the number of wild tiles -- fail.
-    if(numGaps < wildTiles){
->>>>>>> e6ca91dd
         return false;
     }
     
@@ -459,19 +296,9 @@
 }
 
 
-<<<<<<< HEAD
 /**
  Checks if a set is "of a kind".
  */
-
-=======
-
-/**
- Checks if a set is "of a kind".
- Returns true, if so.
- Returns false, if it is not "3/4 of a kind".
- */
->>>>>>> e6ca91dd
 bool Hand::isOfaKind(const std::vector<std::shared_ptr<TileSet::Tile>>& selectedTiles){
     
     // the base tile.
@@ -517,18 +344,10 @@
 
 }
 
-<<<<<<< HEAD
-=======
-
->>>>>>> e6ca91dd
 /**
  Creates a copy of selectedTiles and sorts it.
  */
 std::vector<std::shared_ptr<TileSet::Tile>> Hand::getSortedTiles(const std::vector<std::shared_ptr<TileSet::Tile>>& selectedTiles) {
-<<<<<<< HEAD
-=======
-    
->>>>>>> e6ca91dd
     // creates a copy of the selectedTiles.
     std::vector<std::shared_ptr<TileSet::Tile>> sortedTiles = selectedTiles;
     
@@ -538,9 +357,6 @@
     
     return sortedTiles;
 }
-
-<<<<<<< HEAD
-
 
 void Hand::updateTilePositions(){
     
@@ -586,37 +402,3 @@
 }
 
 
-
-=======
-void Hand::updateTilePositions(){
-    float startX = 128.0f;
-    float endX = 896.0f;
-    float tileSpacing = (endX-startX) / 13;
-    
-    float yPos = 100.0f;
-    
-//    CULog("Updating tile positions...");
-    
-    for (size_t i = 0; i < _tiles.size(); i++){
-        Vec2 newPos(startX + i * tileSpacing, yPos);
-        _tiles[i]->pos = newPos;
-        
-//        CULog("Tile %zu set to position (%f, %f)", i, newPos.x, newPos.y);
-    }
-}
-
-void Hand::draw(const std::shared_ptr<cugl::graphics::SpriteBatch>& batch){
-    for (const auto& tile : _tiles){
-        Size size = tile->getTileTexture()->getSize();
-        Vec2 pos = tile->pos;
-        Vec2 origin(size.width/2, size.height/2);
-        
-        Affine2 transform;
-        transform.scale(tile->_scale);
-        transform.translate(pos);
-        if (tile->getTileTexture()){
-            batch->draw(tile->getTileTexture(), origin, transform);
-        }
-    }
-}
->>>>>>> e6ca91dd
