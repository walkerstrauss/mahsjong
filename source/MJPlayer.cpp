//
//  MJPlayer.cpp
//  Mahsjong
//
//  Created by Patrick Choo on 2/18/25.

#include "MJPlayer.h"

using namespace cugl;

/**
 * This is the class intializing all player features and interactions
 *
 * TODO: Please implement all player interactions
 *
 */

Hand::Hand(Player* player) {
    _player = player;
}

/**
 initializes the hand with 14 cards
 */
bool Hand::init(std::shared_ptr<TileSet>& tileSet){
    // draw from the deck
    for(int i = 0; i<14; i++){
        std::shared_ptr<TileSet::Tile> drawnTile = tileSet->deck[i]; // gets the reference to the pointer.
        drawnTile->inHand = true;
        drawnTile->_scale = 0.2;
        _tiles.push_back(drawnTile);
    }
    return true;
}

/**
 This draws from the pile.
 It updates the global attributes inHand and _tiles.
 */
void Hand::drawFromPile(std::shared_ptr<Pile>& pile){
    
    // prevent from going over 14 tiles in a hand
    if(_tiles.size() >= 14){
         return;
     }

    // drawing from the pile.
    std::vector<std::shared_ptr<TileSet::Tile>>  drawnTiles = pile->tilesDrawn(static_cast<int>(14) - static_cast<int>(_tiles.size()));
    CULog("How many tiles I need %d", static_cast<int>(14) - static_cast<int>(_tiles.size()));
    CULog("How many tiles I draw %zu", drawnTiles.size());
    
    // if you draw more tiles than you need -- return.
    if(drawnTiles.size() != static_cast<int>(14) - static_cast<int>(_tiles.size())){
        return;
    }
    
    for(auto& tile : drawnTiles){
        
        tile->inHand = true;
        _tiles.push_back(tile);
    }
 }

/**
 A discard method which allows to discard up to 5 tiles per turn.
 
 TODO: does not track the number of discard per level.
 TODO: is not responible for discarding cards when drawing from pile.
 
 TODO: should I rewrite it to discard selected sets of tiles, instead of individual tiles?
 */
bool Hand::discard(std::shared_ptr<TileSet::Tile> tile){
    
    // can discard up to 5 tiles per turn
    if(!tile || _discardCount >= 5){
        return false;
    }
    
    // iterate over the set of tiles, and erase one.
    auto it = _tiles.begin();
    while(it != _tiles.end()){
        if (*it == tile) {
            
            (*it)->discarded = true;
            (*it)->inHand = false;
            
            _tiles.erase(it);
            _discardCount++;
            
            return true;
            
        } else {
            
            ++it;
        }
    }
    
    return false;
}


/**
 Counts the number of selected tiles.
 Is a helper function.
 */
int Hand::countSelectedTiles() {
    int totalTiles = 0;
    for (const auto& set : _selectedSets) {
        totalTiles += set.size();
    }
    return totalTiles;
}


/**
 Method which confirms that A set (singular set) is valid, and marks it as selected and selectedInSet.
 
 TODO: how am I gonna select multiple sets? This function selects a single set and adds to a set of selectedSets. do I unselect immediately?
 */
bool Hand::makeSet(){
    
    // check if each individual set is valid
    if(!isSetValid(_selectedTiles)){
        
        // if set is not valid -- empty the set of selected tiles.
        _selectedTiles.clear();
        return false;
    }
    
    // marks tiles as selected and selectedInSet
    for (auto& tile : _selectedTiles) {
        tile->selected = true;
        tile->selectedInSet = true;
    }
    
    // adds sets to the set of selected sets.
    _selectedSets.push_back(_selectedTiles);
    _selectedTiles.clear(); // ??? I'm not sure if I should clear it here.
    
    return true;
}


/**
 Method which confirms if the sets to play exist.
 Discards played tiles
 Moves them to _playedSet and marks as played.
 Unselects the tiles.
 Records the score in global variable _score. 
 */
bool Hand::playSet(){
    
    // check if there is at least one set.
    if (_selectedSets.empty()) {
           return false;
       }
    
    // remove tiles from the hand using a while loop
    for (const auto& set : _selectedSets) {
        
        std::vector<std::shared_ptr<TileSet::Tile>> playedSet;
        
        auto it = _tiles.begin();
        while (it != _tiles.end()) {
            if (std::find(set.begin(), set.end(), *it) != set.end()) {
                (*it)->played = true;
                (*it)->inHand = false;
                (*it)->discarded = false; // because it was played, not discarded.
                
                playedSet.push_back(*it);
                it = _tiles.erase(it);
            } else {
                ++it;
            }
        }
        
        // Move tiles to the playedSet
        _playedSets.push_back(playedSet);
    }
    
    // Clear the selected tiles and unselect them.
    for (auto& set : _selectedSets) {
            for (auto& tile : set) {
                tile->selected = false;
                tile->selectedInSet = false;
            }
        }
    
    _selectedSets.clear();
        
    //count the score for the turn.
    ScoreManager scoreManager(_playedSets);
    _score = scoreManager.calculateScore();
    
    //update the total score for the level. 
    _player->_totalScore+=_score;
    return true;
}

/**
 Confirms if each individual set is valid.
 TODO: should selectedTiles be a global attribute defined in header?
 */
bool Hand::isSetValid(const std::vector<std::shared_ptr<TileSet::Tile>>& selectedTiles){
    
    // check if the size of the set is valid.
    // only pairs, 3 or 4-tile sets.
    if(selectedTiles.size() < 2 || selectedTiles.size() > 4){
        
        return false;
    }
    
    // check that all tiles are unique references.
    for(size_t it = 0; it < selectedTiles.size(); it++){
        for(size_t jt = it+1; jt < selectedTiles.size(); jt++){
            if(selectedTiles[it]==selectedTiles[jt]){
                
                return false;
            }
        }
    }    
    // NOT a straight and NOT of the same kind.
    if(!isStraight(selectedTiles) && !isOfaKind(selectedTiles)){
        return false;
    }
    
    return true;
}



/**
 Checks if a set if straight.
 */
bool Hand::isStraight(const std::vector<std::shared_ptr<TileSet::Tile>>& selectedTiles){
    
    int wildTiles = 0; // only jacks.
    
    std::vector<std::shared_ptr<TileSet::Tile>> sortedTiles = getSortedTiles(selectedTiles);
    
    // the base tile.
    std::shared_ptr<TileSet::Tile> tileA = sortedTiles[0];
    
    // check if the base tile wild RANK. (jacks)
    if(tileA->getRank()==TileSet::Tile::Rank::WILD_RANK){
        wildTiles++;
    }
    
    // check if the sorted selectedTiles are of the same SUIT.
    for(int i = 1; i<sortedTiles.size(); ++i){
        
        std::shared_ptr<TileSet::Tile> tileB = sortedTiles[i];
        
        // Not the same SUIT.
        if(tileA->getSuit() != tileB->getSuit()){
            
            // Both of them is NOT wild SUIT.
            if(tileA->getSuit() != TileSet::Tile::Suit::WILD_SUIT &&
               tileB->getSuit() != TileSet::Tile::Suit::WILD_SUIT){
                
                return false;
            }
            
        }
        
        // check if there any wild tiles.
        if(tileB->getRank()==TileSet::Tile::Rank::WILD_RANK){
            wildTiles++;
        }
    }
    
    
    // check if the selectedTiles are consequitive.
    int numGaps = 0;
    for(int i = 0; i<sortedTiles.size() - 1; ++i){
        std::shared_ptr<TileSet::Tile> tileA = sortedTiles[i];
        std::shared_ptr<TileSet::Tile> tileC = sortedTiles[i+1];
        
        // should not count the wild tiles.
        if (tileC->getRank() == TileSet::Tile::Rank::WILD_RANK) {
            
            break;
            }
        
        int gap = static_cast<int>(tileC->getRank()) - static_cast<int>(tileA->getRank()) - 1;
        numGaps = numGaps + gap;

    }
    
    // if the number of gaps in bigger than the number of wild tiles -- fail.
    if(numGaps > wildTiles){
        return false;
    }
    
    return true;
}


/**
 Checks if a set is "of a kind".
 */
bool Hand::isOfaKind(const std::vector<std::shared_ptr<TileSet::Tile>>& selectedTiles){
    
    // the base tile.
    std::shared_ptr<TileSet::Tile> tileA = selectedTiles[0];
    
    // iterate over all tiles minus the first tile.
    for(int j=1; j<selectedTiles.size(); ++j){
        
        std::shared_ptr<TileSet::Tile> tileB = selectedTiles[j];
            
        // Not the same SUIT.
        if(tileA->getSuit() != tileB->getSuit()){
            // Neither is wild SUIT.
            if(tileA->getSuit() != TileSet::Tile::Suit::WILD_SUIT &&
               tileB->getSuit() != TileSet::Tile::Suit::WILD_SUIT){
                return false;
                    
            // One is wild SUIT.
            }else if(tileA->getRank() != tileB->getRank() &&
                     tileA->getRank() != TileSet::Tile::Rank::WILD_RANK &&
                     tileB->getRank() != TileSet::Tile::Rank::WILD_RANK){
                    return false;
                }
                
        }
        // Not the same RANK.
        if(tileA->getRank() != tileB->getRank()){
            // Neither is wild RANK.
            if(tileA->getRank() != TileSet::Tile::Rank::WILD_RANK &&
               tileB->getRank() != TileSet::Tile::Rank::WILD_RANK){
                return false;
                
            // One is wild RANK.
            }else if(tileA->getSuit() != tileB->getSuit() &&
                     tileA->getSuit() != TileSet::Tile::Suit::WILD_SUIT &&
                     tileB->getSuit() != TileSet::Tile::Suit::WILD_SUIT){
                return false;
            }
        }
    }
        
    return true;

}

/**
 Creates a copy of selectedTiles and sorts it.
 */
std::vector<std::shared_ptr<TileSet::Tile>> Hand::getSortedTiles(const std::vector<std::shared_ptr<TileSet::Tile>>& selectedTiles) {
    // creates a copy of the selectedTiles.
    std::vector<std::shared_ptr<TileSet::Tile>> sortedTiles = selectedTiles;
    
    std::sort(sortedTiles.begin(), sortedTiles.end(),
              [](const std::shared_ptr<TileSet::Tile>& a,
                 const std::shared_ptr<TileSet::Tile>& b) { return a->getRank() < b->getRank();});
    
    return sortedTiles;
}

void Hand::updateTilePositions(){
    
  float startX = 128.0f;
  float endX = 896.0f;
  float tileSpacing = (endX-startX) / 13;
  float yPos = 100.0f;
<<<<<<< HEAD
  for (size_t i = 0; i < _tiles.size(); i++){
    cugl::Vec2 newPos(startX + i * tileSpacing, yPos);
    _tiles[i]->pos = newPos;
=======
//  CULog("Updating tile positions...");
  for (size_t i = 0; i < _tiles.size(); i++){
    cugl::Vec2 newPos(startX + i * tileSpacing, yPos);
    _tiles[i]->pos = newPos;
//    CULog("Tile %zu set to position (%f, %f)", i, newPos.x, newPos.y);
>>>>>>> 454ada99
  }
    
}


void Hand::draw(const std::shared_ptr<cugl::graphics::SpriteBatch>& batch){
  for (const auto& tile : _tiles){
    if (tile){
      cugl::Vec2 pos = tile->pos;
      Vec2 origin = tile->getTileTexture()->getSize()/2;
      Affine2 transform;
      transform.translate(pos);
      transform.scale(tile->_scale);
      batch->draw(tile->getTileTexture(), origin, transform);
    }
  }
}


/**
 Checks if there is a Jack in the selected set.
 */
bool Hand::hasJack(std::vector<std::shared_ptr<TileSet::Tile>> selectedTiles){
    for(std::shared_ptr<TileSet::Tile>& tile : selectedTiles){
        
        if(tile->getRank()==TileSet::Tile::Rank::WILD_RANK){
            return true;
        }
    }
    return false;
}

void Hand::clickedTile(Vec2 mousePos) {
    for (const auto& tile : _tiles) {
        if (tile) {
            if (tile->tileRect.contains(mousePos)) {
                if (tile->selected) {
                    tile->selected = false;
                } else {
                    tile->selected = true;
                }
            }
        }
    }
}
<|MERGE_RESOLUTION|>--- conflicted
+++ resolved
@@ -364,17 +364,13 @@
   float endX = 896.0f;
   float tileSpacing = (endX-startX) / 13;
   float yPos = 100.0f;
-<<<<<<< HEAD
-  for (size_t i = 0; i < _tiles.size(); i++){
-    cugl::Vec2 newPos(startX + i * tileSpacing, yPos);
-    _tiles[i]->pos = newPos;
-=======
+
 //  CULog("Updating tile positions...");
   for (size_t i = 0; i < _tiles.size(); i++){
     cugl::Vec2 newPos(startX + i * tileSpacing, yPos);
     _tiles[i]->pos = newPos;
 //    CULog("Tile %zu set to position (%f, %f)", i, newPos.x, newPos.y);
->>>>>>> 454ada99
+
   }
     
 }
