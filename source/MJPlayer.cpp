//
//  MJPlayer.cpp
//  Mahsjong
//
//  Created by Patrick Choo on 2/18/25.
//

#include "MJPlayer.h"

using namespace cugl;

/**
 * This class represents a player's hand
 */
#pragma mark -
#pragma mark Constructors

/**
 * Creates a new hand for the player
 *
 * @param player    the player whose hand we are initilaizing
 */
Hand::Hand(Player* player) {
    _player = player;
}

/**
 * Initializes a new player hand by pulling 14 tiles from the game tileset
 *
 * @param tileSet   the tileset to draw from
 */
bool Hand::init(std::shared_ptr<TileSet>& tileSet){
    // draw from the deck
    for(int i = 0; i<14; i++){
        std::shared_ptr<TileSet::Tile> drawnTile = tileSet->deck[i];
        drawnTile->inHand = true;
        drawnTile->_scale = 0.2;
        _tiles.push_back(drawnTile);
    }
    
    return true;
}

#pragma mark -
#pragma mark Gameplay Handling

/**
 * Draws how ever many cards we need from the pile
 *
 * @param pile      the pile to draw to our hand from
 */
void Hand::drawFromPile(std::shared_ptr<Pile>& pile){
    if(_tiles.size() > 14){
         return; // Never draw if hand is full
     }

    std::vector<std::shared_ptr<TileSet::Tile>> drawnTiles = pile->tilesDrawn(static_cast<int>(14) - static_cast<int>(_tiles.size()));
    
    if(drawnTiles.size() != static_cast<int>(14) - static_cast<int>(_tiles.size())){
        return; // Stop drawing when your hand is full
    }
    
    for(auto& tile : drawnTiles){
        tile->inHand = true;
        _tiles.push_back(tile); // Add drawn tiles to hand
    }
 }

/**
 * Discards a single specified tile from our hand
 *
 * @param tile      the tile to discard from out hand
 */
void Hand::discard(std::shared_ptr<TileSet::Tile> tile){
    
    if(!tile || _selectedTiles.size() > 5){
        CULog("Cannot discard more than 5 tiles or invalid tiles");
    }
    
    auto it = _tiles.begin();
    while(it != _tiles.end()){
        if (*it == tile) {
            // if we find the tile, discard it
            (*it)->discarded = true;
            (*it)->inHand = false;
            _tiles.erase(it);
            _discardCount++;
        } else {
            ++it;
        }
    }
}

/**
 * Counts the total number of selected tiles.
 */
int Hand::countSelectedTiles() {
    int totalTiles = 0;
    for (const auto& set : _selectedSets) {
        totalTiles += set.size();
    }
    return totalTiles;
}

/**
 * Method to make a set from your hand and add it to selected sets
 *
 * @returns true if successfully made VALID set, and false otherwise
 */
bool Hand::makeSet(){
    if(!isSetValid(_selectedTiles)){
        return false;
    }
    
    for (auto& tile : _selectedTiles) {
        tile->selected = true;
        tile->selectedInSet = true;
    }
    
    _selectedSets.push_back(_selectedTiles);
    _selectedTiles.clear();
    
    return true;
}

/**
 * Method to play a set from your hand (of 2 to 4 cards)
 *
 * @return true if a set was played sucessfully and false otherwise.
 */
bool Hand::playSet(const std::shared_ptr<TileSet>& tileSet){
    if (_selectedSets.empty()) {
           return false;
       }

    for (const auto& set : _selectedSets) {
        std::vector<std::shared_ptr<TileSet::Tile>> playedSet;
        auto it = _tiles.begin();
        
        while (it != _tiles.end()) {
            if (std::find(set.begin(), set.end(), *it) != set.end()) {
                (*it)->played = true;
                (*it)->inHand = false;
                (*it)->discarded = false; // because it was played, not discarded.
                
                for(const auto& gTile : tileSet->grandmaTiles){
                    if((*it)->toString() == (*gTile).toString()){
                        grandmaToAdd += 1;
                    }
                }
                playedSet.push_back(*it);
                it = _tiles.erase(it);
            } else {
                ++it;
            }
        }
        
        _playedSets.push_back(playedSet); // Move tiles to the playedSet
    }
    
    // Clear the selected tiles and unselect them.
    for (auto& set : _selectedSets) {
            for (auto& tile : set) {
                tile->selected = false;
                tile->selectedInSet = false;
            }
        }
    _selectedSets.clear();
<<<<<<< HEAD
    
    //count the score for the turn.
=======
        
>>>>>>> 3e998e4c
    ScoreManager scoreManager(_playedSets);
    _score = scoreManager.calculateScore(); // count the score for the turn
    
    _player->_totalScore+=_score; // update level score
    _playedSets.clear();
    _player->endTurn();
    return true;
}

/**
 * Checks if the given set of tiles "selectedTiles" is valid under the game's set of rules.
 *
 * @param setTiles      the tiles to check.
 * @return true if the tiles form a VALID set, and false otherwise.
 */
bool Hand::isSetValid(const std::vector<std::shared_ptr<TileSet::Tile>>& selectedTiles){
    
    // check if the size of the set is valid.
    // only pairs, 3 or 4-tile sets.
    if(selectedTiles.size() < 2 || selectedTiles.size() > 4){
        return false;
    }
    
    // check that all tiles are unique references.
    for(size_t it = 0; it < selectedTiles.size(); it++){
        for(size_t jt = it+1; jt < selectedTiles.size(); jt++){
            if(selectedTiles[it]==selectedTiles[jt]){
                
                return false;
            }
        }
    }    
    // NOT a straight and NOT of the same kind.
    if(!isStraight(selectedTiles) && !isOfaKind(selectedTiles)){
        return false;
    }
    
    return true;
}

/**
 * Confirms if a set isStraight.
 *
 * @param selectedTiles     the tiles to be checked for a straight
 */
bool Hand::isStraight(const std::vector<std::shared_ptr<TileSet::Tile>>& selectedTiles){
    
    int wildTiles = 0; // only jacks.
    
    std::vector<std::shared_ptr<TileSet::Tile>> sortedTiles = getSortedTiles(selectedTiles);
    
    // the base tile.
    std::shared_ptr<TileSet::Tile> tileA = sortedTiles[0];
    
    // check if the base tile wild RANK. (jacks)
    if(tileA->getRank()==TileSet::Tile::Rank::WILD_RANK){
        wildTiles++;
    }
    
    // check if the sorted selectedTiles are of the same SUIT.
    for(int i = 1; i<sortedTiles.size(); ++i){
        
        std::shared_ptr<TileSet::Tile> tileB = sortedTiles[i];
        
        // Not the same SUIT.
        if(tileA->getSuit() != tileB->getSuit()){
            
            // Both of them is NOT wild SUIT.
            if(tileA->getSuit() != TileSet::Tile::Suit::WILD_SUIT &&
               tileB->getSuit() != TileSet::Tile::Suit::WILD_SUIT){
                
                return false;
            }
            
        }
        
        // check if there any wild tiles.
        if(tileB->getRank()==TileSet::Tile::Rank::WILD_RANK){
            wildTiles++;
        }
    }
    
    
    // check if the selectedTiles are consequitive.
        for(int i = 0; i<sortedTiles.size() - 1; ++i){
            std::shared_ptr<TileSet::Tile> tileA = sortedTiles[i];
            std::shared_ptr<TileSet::Tile> tileC = sortedTiles[i+1];
            // should not count the wild tiles.
            if (tileC->getRank() == TileSet::Tile::Rank::WILD_RANK) {
                break;
                }
            int gap = static_cast<int>(tileC->getRank()) - static_cast<int>(tileA->getRank());
            if (gap != 1) {
                return false;
            }
        }

    return true;
}

/**
 * Confirms if a set if of a kind.
 *
 * @param selectedTiles     the tiles to be checked for a three/four of a kind
 */
bool Hand::isOfaKind(const std::vector<std::shared_ptr<TileSet::Tile>>& selectedTiles){
    std::shared_ptr<TileSet::Tile> tileA = selectedTiles[0];
    
    // iterate over all tiles besides the first tile.
    for(int j=1; j<selectedTiles.size(); ++j){
        
        std::shared_ptr<TileSet::Tile> tileB = selectedTiles[j];
        
        // Not the same SUIT.
        if(tileA->getSuit() != tileB->getSuit()){
            // Neither is wild SUIT.
            if(tileA->getSuit() != TileSet::Tile::Suit::WILD_SUIT &&
               tileB->getSuit() != TileSet::Tile::Suit::WILD_SUIT){
                return false;
                    
            // One is wild SUIT.
            }else if(tileA->getRank() != tileB->getRank() &&
                     tileA->getRank() != TileSet::Tile::Rank::WILD_RANK &&
                     tileB->getRank() != TileSet::Tile::Rank::WILD_RANK){
                    return false;
                }
                
        }
        // Not the same RANK.
        if(tileA->getRank() != tileB->getRank()){
            // Neither is wild RANK.
            if(tileA->getRank() != TileSet::Tile::Rank::WILD_RANK &&
               tileB->getRank() != TileSet::Tile::Rank::WILD_RANK){
                return false;
                
            // One is wild RANK.
            }else if(tileA->getSuit() != tileB->getSuit() &&
                     tileA->getSuit() != TileSet::Tile::Suit::WILD_SUIT &&
                     tileB->getSuit() != TileSet::Tile::Suit::WILD_SUIT){
                return false;
            }
        }
    }
    return true;
}

/**
 * Method to sort the tiles by Rank in ascending order.
 *
 * @param selectedTiles     a vector of selected tiles.
 * @return a vector of tiles sorted by Rank
 */
std::vector<std::shared_ptr<TileSet::Tile>> Hand::getSortedTiles(const std::vector<std::shared_ptr<TileSet::Tile>>& selectedTiles) {
    std::vector<std::shared_ptr<TileSet::Tile>> sortedTiles = selectedTiles; // creates a copy of the selectedTiles
    
    std::sort(sortedTiles.begin(), sortedTiles.end(),
              [](const std::shared_ptr<TileSet::Tile>& a,
                 const std::shared_ptr<TileSet::Tile>& b) { return a->getRank() < b->getRank();});
    return sortedTiles;
}

void Hand::updateTilePositions(){
  float startX = 140.0f; // Starting x position for hand tile positioning
  float endX = 936.0f; // Ending x position for hand tile positioning
  float tileSpacing = (endX-startX) / 13 + 15; // Spacing in x direction between tiles
  float yPos = 60.0f; // Height of hand tiles on the screen
    
  for (size_t i = 0; i < _tiles.size(); i++){
    cugl::Vec2 newPos(startX + i * tileSpacing, yPos);
      _tiles[i]->pos = newPos;
  }
}

/**
 * Method to check if selected tiles contain a wild card (jack)
 *
 * @param selectedTiles     the tiles to be checked for a wild card
 */
bool Hand::hasJack(std::vector<std::shared_ptr<TileSet::Tile>> selectedTiles){
    for(std::shared_ptr<TileSet::Tile>& tile : selectedTiles){
        
        if(tile->getRank()==TileSet::Tile::Rank::WILD_RANK){
            return true;
        }
    }
    return false;
}

/**
 * Handles selection of tiles using information from input event
 *
 * @param mousePos      the position of the mouse in this frame
 */
void Hand::clickedTile(Vec2 mousePos) {
    for (const auto& tile : _tiles) {
        if (tile) {
            if (tile->tileRect.contains(mousePos)) {
                if (tile->selected) {
                    tile->selected = false;
                    auto it = std::find(_selectedTiles.begin(), _selectedTiles.end(), tile);
                    if (it != _selectedTiles.end()) {
                        _selectedTiles.erase(it);
                    }
                } else {
                    tile->selected = true;
                    _selectedTiles.push_back(tile);
                }
            }
        }
    }
}
<|MERGE_RESOLUTION|>--- conflicted
+++ resolved
@@ -166,12 +166,6 @@
             }
         }
     _selectedSets.clear();
-<<<<<<< HEAD
-    
-    //count the score for the turn.
-=======
-        
->>>>>>> 3e998e4c
     ScoreManager scoreManager(_playedSets);
     _score = scoreManager.calculateScore(); // count the score for the turn
     
