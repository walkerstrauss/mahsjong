//
//  MJPlayer.cpp
//  Mahsjong
//
//  Created by Patrick Choo on 2/18/25.
//

#include "MJPlayer.h"

using namespace cugl;

/**
 * This class represents a player's hand
 */
#pragma mark -
#pragma mark Constructors

/**
 * Creates a new hand for the player
 *
 * @param player    the player whose hand we are initilaizing
 */
Hand::Hand(Player* player) {
    _player = player;
}

/**
 * Initializes a new player hand by pulling 14 tiles from the game tileset
 *
 * @param tileSet   the tileset to draw from
 */
bool Hand::initHand(std::shared_ptr<TileSet>& tileSet, bool isHost){
    _size = 13;
    // draw from the deck
    for(int i = 0; i < _size; i++){
        std::shared_ptr<TileSet::Tile> drawnTile = tileSet->deck[i];
        if(isHost) {
            drawnTile->inHostHand = true;
            drawnTile->inClientHand = false;
        }
        else{
            drawnTile->inHostHand = false;
            drawnTile->inClientHand = true;
        }
        drawnTile->_scale = 0.2;
        drawnTile->inDeck = false; 
        _tiles.push_back(drawnTile);
    }
    
    tileSet->deck.erase(tileSet->deck.begin(), tileSet->deck.begin() + 13);
    return true;
}

#pragma mark -
#pragma mark Gameplay Handling

/**
 * Draws how ever many cards we need from the pile
 *
 * @param pile      the pile to draw to our hand from
 */
void Hand::drawFromPile(std::shared_ptr<Pile>& pile, int number, bool isHost){

    _drawnPile = pile->tilesDrawn(number);
    
    for(auto& tile : _drawnPile){
        if (isHost) {
            tile->inHostHand = true;
            tile->inClientHand = false;
        } else {
            tile->inClientHand = true;
            tile->inHostHand = false; 
        }
        tile->inPile = false;
        tile->selected = false;
        tile->discarded = false;
        _tiles.push_back(tile); // Add drawn tiles to hand
    }
 }

void Hand::drawFromDiscard(std::shared_ptr<TileSet::Tile> tile, bool isHost) {
    if (!tile) {
        return;
    }
    
    if (isHost) {
        tile->inHostHand = true;
    } else {
        tile->inClientHand = true;

    }
    tile->discarded = false;
    tile->inPile = false;
    tile->selected = false; 
    _tiles.push_back(tile);
}

/**
 * Discards a single specified tile from our hand
 *
 * @param tile      the tile to discard from out hand
 */
bool Hand::discard(std::shared_ptr<TileSet::Tile> tile, bool isHost){
    auto it = _tiles.begin();
    while(it != _tiles.end()){
        if (*it == tile) {
            // if we find the tile, discard it
            (*it)->discarded = true;
            if (isHost) {
                (*it)->inHostHand = false;
            } else {
                (*it)->inClientHand = false;
            }
            (*it)->inPile = false;
            (*it)->selected = false;

            _tiles.erase(it);
        } else {
            ++it;
        }
    }
    return true;
}

void Hand::loseActions(bool isHost) {
    auto it = _tiles.begin();
    while(it != _tiles.end()){
        if ((*it)->getRank() == TileSet::Tile::Rank::ACTION) {
            discard(*it, isHost);
        } else {
            ++it;
        }
    }
}

/**
 * Counts the total number of selected tiles.
 */
int Hand::countSelectedTiles() {
    int totalTiles = 0;
    for (const auto& set : _selectedSets) {
        totalTiles += set.size();
    }
    return totalTiles;
}

/**
 * Method to make a set from your hand and add it to selected sets
 *
 * @returns true if successfully made VALID set, and false otherwise
 */
bool Hand::makeSet(){
    if(!isSetValid(_selectedTiles)){
        return false;
    }
    
    for (auto& tile : _selectedTiles) {
        tile->selected = true;
        tile->selectedInSet = true;
    }
    
    _selectedSets.push_back(_selectedTiles);
    _selectedTiles.clear();
    
    return true;
}

/**
 * Method to play a set from your hand (of 2 to 4 cards)
 *
 * @return true if a set was played sucessfully and false otherwise.
 */
bool Hand::playSet(const std::shared_ptr<TileSet>& tileSet, bool isHost){
    if (_selectedSets.empty()) {
           return false;
       }

    for (const auto& set : _selectedSets) {
        std::vector<std::shared_ptr<TileSet::Tile>> playedSet;
        auto it = _tiles.begin();
        
        while (it != _tiles.end()) {
            if (std::find(set.begin(), set.end(), *it) != set.end()) {
                (*it)->played = true;
                if (isHost) {
                    (*it)->inHostHand = false;
                } else {
                    (*it)->inClientHand = false;

                }
                (*it)->discarded = false; // because it was played, not discarded.
                
                for(const auto& gTile : tileSet->grandmaTiles){
                    if((*it)->toString() == (*gTile).toString()){
                        grandmaToAdd += 1;
                    }
                }
                playedSet.push_back(*it);
                it = _tiles.erase(it);
            } else {
                ++it;
            }
        }
        
        _playedSets.push_back(playedSet); // Move tiles to the playedSet
    }
    
    // Clear the selected tiles and unselect them.
    for (auto& set : _selectedSets) {
            for (auto& tile : set) {
                tile->selected = false;
                tile->selectedInSet = false;
            }
        }
    _selectedSets.clear();
//    ScoreManager scoreManager(_playedSets);
//    _score = scoreManager.calculateScore(); // count the score for the turn
    
    _player->_totalScore+=_score; // update level score
    _playedSets.clear();
    _player->endTurn();
    return true;
}

/**
 * Checks if the given set of tiles "selectedTiles" is valid under the game's set of rules.
 *
 * @param setTiles      the tiles to check.
 * @return true if the tiles form a VALID set, and false otherwise.
 */
bool Hand::isSetValid(const std::vector<std::shared_ptr<TileSet::Tile>>& selectedTiles){
    
    // check if the size of the set is valid.
    // only pairs, 3 or 4-tile sets.
    if(selectedTiles.size() < 2 || selectedTiles.size() > 4){
        return false;
    }
    
    // check that all tiles are unique references.
    for(size_t it = 0; it < selectedTiles.size(); it++){
        for(size_t jt = it+1; jt < selectedTiles.size(); jt++){
            if(selectedTiles[it]==selectedTiles[jt]){
                
                return false;
            }
        }
    }    
    // NOT a straight and NOT of the same kind.
//    if(!isStraight(selectedTiles) && !isOfaKind(selectedTiles)){
//        return false;
//    }
    
    return true;
}

/**
 * Confirms if a set isStraight.
 *
 * @param selectedTiles     the tiles to be checked for a straight
 */
//bool Hand::isStraight(const std::vector<std::shared_ptr<TileSet::Tile>>& selectedTiles){
//    
//    int wildTiles = 0; // only jacks.
//    
//    std::vector<std::shared_ptr<TileSet::Tile>> sortedTiles = getSortedTiles(selectedTiles);
//    
//    // the base tile.
//    std::shared_ptr<TileSet::Tile> tileA = sortedTiles[0];
//    
////    // check if the base tile wild RANK. (jacks)
////    if(tileA->getRank()==TileSet::Tile::Rank::WILD_RANK){
////        wildTiles++;
////    }
//    
//    // check if the sorted selectedTiles are of the same SUIT.
//    for(int i = 1; i<sortedTiles.size(); ++i){
//        
//        std::shared_ptr<TileSet::Tile> tileB = sortedTiles[i];
//        
//        // Not the same SUIT.
//        if(tileA->getSuit() != tileB->getSuit()){
//            
//            // Both of them is NOT wild SUIT.
//            if(tileA->getSuit() != TileSet::Tile::Suit::WILD_SUIT &&
//               tileB->getSuit() != TileSet::Tile::Suit::WILD_SUIT){
//                
//                return false;
//            }
//            
//        }
//        
//        // check if there any wild tiles.
//        if(tileB->getRank()==TileSet::Tile::Rank::WILD_RANK){
//            wildTiles++;
//        }
//    }
//    
//    
//    // check if the selectedTiles are consequitive.
//        for(int i = 0; i<sortedTiles.size() - 1; ++i){
//            std::shared_ptr<TileSet::Tile> tileA = sortedTiles[i];
//            std::shared_ptr<TileSet::Tile> tileC = sortedTiles[i+1];
//            // should not count the wild tiles.
//            if (tileC->getRank() == TileSet::Tile::Rank::WILD_RANK) {
//                break;
//                }
//            int gap = static_cast<int>(tileC->getRank()) - static_cast<int>(tileA->getRank());
//            if (gap != 1) {
//                return false;
//            }
//        }
//
//    return true;
//}

///**
// * Confirms if a set if of a kind.
// *
// * @param selectedTiles     the tiles to be checked for a three/four of a kind
// */
//bool Hand::isOfaKind(const std::vector<std::shared_ptr<TileSet::Tile>>& selectedTiles){
//    std::shared_ptr<TileSet::Tile> tileA = selectedTiles[0];
//    
//    // iterate over all tiles besides the first tile.
//    for(int j=1; j<selectedTiles.size(); ++j){
//        
//        std::shared_ptr<TileSet::Tile> tileB = selectedTiles[j];
//        
//        // Not the same SUIT.
//        if(tileA->getSuit() != tileB->getSuit()){
//            // Neither is wild SUIT.
//            if(tileA->getSuit() != TileSet::Tile::Suit::WILD_SUIT &&
//               tileB->getSuit() != TileSet::Tile::Suit::WILD_SUIT){
//                return false;
//                    
//            // One is wild SUIT.
//            }else if(tileA->getRank() != tileB->getRank() &&
//                     tileA->getRank() != TileSet::Tile::Rank::WILD_RANK &&
//                     tileB->getRank() != TileSet::Tile::Rank::WILD_RANK){
//                    return false;
//                }
//                
//        }
//        // Not the same RANK.
//        if(tileA->getRank() != tileB->getRank()){
//            // Neither is wild RANK.
//            if(tileA->getRank() != TileSet::Tile::Rank::WILD_RANK &&
//               tileB->getRank() != TileSet::Tile::Rank::WILD_RANK){
//                return false;
//                
//            // One is wild RANK.
//            }else if(tileA->getSuit() != tileB->getSuit() &&
//                     tileA->getSuit() != TileSet::Tile::Suit::WILD_SUIT &&
//                     tileB->getSuit() != TileSet::Tile::Suit::WILD_SUIT){
//                return false;
//            }
//        }
//    }
//    return true;
//}

bool Hand::isWinningHand() {
    
    if (_tiles.size() == _size + 1) {
        std::vector<std::shared_ptr<TileSet::Tile>> sortedHand = getSortedTiles(_tiles);
        
        std::map<std::pair<TileSet::Tile::Rank, TileSet::Tile::Suit>, int> tileCounts;
        for (const auto& tile : sortedHand) {
            tileCounts[{tile->getRank(), tile->getSuit()}]++;
        }
        
        return onePairFourSets(tileCounts, 0, 0);
    }
    return false;
}

bool Hand::onePairFourSets(std::map<std::pair<TileSet::Tile::Rank, TileSet::Tile::Suit>, int>& tileCounts, int pair, int sets) {
    
    if (pair == 1 && sets == _size / 3) {
        return true;
    }
    
    for (auto& [tile, count] : tileCounts) {
        
        if (count == 0) continue;
        
        // Make Pong
        if (count >= 3) {
            tileCounts[tile] -= 3;
            if (onePairFourSets(tileCounts, pair, sets + 1)) {
                return true;
            }
            tileCounts[tile] += 3;
        }
        
        // Make Pair
        if (count >= 2) {
            tileCounts[tile] -= 2;
            if (onePairFourSets(tileCounts, pair + 1, sets)) {
                return true;
            }
            tileCounts[tile] += 2;
        }
        
        // Make Chow
        TileSet::Tile::Rank rank = tile.first;
        TileSet::Tile::Suit suit = tile.second;
        
        if (rank <= TileSet::Tile::Rank::SEVEN) {
            auto nextTile1 = std::make_pair(static_cast<TileSet::Tile::Rank>(static_cast<int>(rank) + 1), suit);
            auto nextTile2 = std::make_pair(static_cast<TileSet::Tile::Rank>(static_cast<int>(rank) + 2), suit);
            
            if (tileCounts[nextTile1] > 0 && tileCounts[nextTile2] > 0) {
                tileCounts[tile]--;
                tileCounts[nextTile1]--;
                tileCounts[nextTile2]--;
                
                if (onePairFourSets(tileCounts, pair, sets + 1)) {
                    return true;
                }
                
                tileCounts[tile]++;
                tileCounts[nextTile1]++;
                tileCounts[nextTile2]++;
            }
        }
    }
    return false;
}

/**
 * Method to sort the tiles by Rank in ascending order.
 *
 * @param selectedTiles     a vector of selected tiles.
 * @return a vector of tiles sorted by Rank and Suit
 */
std::vector<std::shared_ptr<TileSet::Tile>> Hand::getSortedTiles(const std::vector<std::shared_ptr<TileSet::Tile>>& selectedTiles) {
    std::vector<std::shared_ptr<TileSet::Tile>> sortedTiles = selectedTiles; // creates a copy of the selectedTiles
    
    std::sort(sortedTiles.begin(), sortedTiles.end(),
        [](const std::shared_ptr<TileSet::Tile>& a, const std::shared_ptr<TileSet::Tile>& b) {
            if (a->getSuit() == b->getSuit()) {
                return a->getRank() < b->getRank(); // Sort by rank if suit is the same
            }
            return a->getSuit() < b->getSuit(); // Otherwise, sort by suit
        }
    );
    return sortedTiles;
}


void Hand::updateTilePositions(cugl::Size sceneSize){
    cugl::Size screenSize = cugl::Application::get()->getDisplaySize();
    
    screenSize *= sceneSize.height/screenSize.height;
    
  //cugl::Application::get()->getDisplayWidth();
  //cugl::Application::get()->getDisplayHeight();
    
    
    float offsetWidth = (screenSize.width - sceneSize.width)/2.0f;
    float startX = offsetWidth; // Starting x position for hand tile positioning
    float endX = screenSize.width - offsetWidth; // Ending x position for hand tile positioning
    float tileSpacing = (endX-startX) / 13 ; // Spacing in x direction between tiles
    float yPos = 60.0f; // Height of hand tiles on the screen


    for (size_t i = 0; i < _tiles.size(); i++){
        if (_tiles[i] == _player->getDraggingTile()) {
          continue;
        }
      
    cugl::Vec2 newPos(startX + i * tileSpacing, yPos);
    _tiles[i]->pos = newPos;
      
      
  }
}

///**
// * Method to check if selected tiles contain a wild card (jack)
// *
// * @param selectedTiles     the tiles to be checked for a wild card
// */
//bool Hand::hasJack(std::vector<std::shared_ptr<TileSet::Tile>> selectedTiles){
//    for(std::shared_ptr<TileSet::Tile>& tile : selectedTiles){
//        
//        if(tile->getRank()==TileSet::Tile::Rank::WILD_RANK){
//            return true;
//        }
//    }
//    return false;
//}

/**
 * Function to draw the player's currently held tiles
 *
 * @param batch     the SpriteBatch to draw the tiles to screen
 */
void Player::draw(const std::shared_ptr<cugl::graphics::SpriteBatch>& batch) {
    for(const auto& tile : _hand._tiles){
        Vec2 pos = tile->pos;
        Vec2 origin = Vec2(tile->getTileTexture()->getSize().width/2, tile->getTileTexture()->getSize().height/2);
        
        if(tile->selected){
            pos.y += 10;
        }
        Affine2 trans;
        trans.scale(tile->_scale);
        trans.translate(pos);
        
        Size textureSize(350.0, 415.0);
        Vec2 rectOrigin(tile->pos - (textureSize * tile->_scale)/2);
        tile->tileRect = cugl::Rect(rectOrigin, textureSize * tile->_scale);

        batch->draw(tile->getTileTexture(), origin, trans);
    }
}

std::shared_ptr<TileSet::Tile> Hand::getTileAtPosition(const cugl::Vec2& mousePos) {
    for (const auto& tile : _tiles) {
        if (tile) {
            if (tile->tileRect.contains(mousePos)) {
                return tile;
            }
        }
    }
    return nullptr;
<<<<<<< HEAD
}
=======
}
>>>>>>> dfe5dcf2
<|MERGE_RESOLUTION|>--- conflicted
+++ resolved
@@ -526,8 +526,4 @@
         }
     }
     return nullptr;
-<<<<<<< HEAD
-}
-=======
-}
->>>>>>> dfe5dcf2
+}