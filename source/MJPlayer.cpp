--- conflicted
+++ resolved
@@ -524,89 +524,4 @@
         }
     }
     return nullptr;
-}
-<<<<<<< HEAD
-=======
-
-void Player::updateDrag(const cugl::Vec2& mousePos, bool mouseDown, bool mouseReleased) {
-    if (mouseDown) {
-        if (!_dragInitiated) {
-            _dragStartPos = mousePos;
-            _dragInitiated = true;
-            _draggingTile = getHand().getTileAtPosition(mousePos);
-            if (_draggingTile) {
-                _dragOffset = _draggingTile->pos - mousePos;
-                _draggingTile->selected = true;
-                getHand()._selectedTiles.push_back(_draggingTile);
-
-                CULog("After push, selected tile count: %d", (int)getHand()._selectedTiles.size());
-                CULog("Tile selected at %f, %f with offset %f, %f", mousePos.x, mousePos.y, _dragOffset.x, _dragOffset.y);
-            } else {
-                CULog("No tile found at %f, %f", mousePos.x, mousePos.y);
-            }
-        }
-        else {
-            float distance = (mousePos - _dragStartPos).length();
-            CULog("Dragging... Distance: %f", distance);
-            if (distance > DRAG_THRESHOLD && _draggingTile) {
-                cugl::Vec2 newPos = mousePos + _dragOffset;
-                _draggingTile->pos = newPos;
-                _draggingTile->tileRect.origin = newPos;
-                CULog("Tile moved to %f, %f", newPos.x, newPos.y);
-            }
-        }
-    }
-    
-    if (mouseReleased) {
-        if (_dragInitiated) {
-            float distance = (mousePos - _dragStartPos).length();
-            if (distance > DRAG_THRESHOLD) {
-                if (_draggingTile) {
-                    _draggingTile->selected = false;
-                    getHand()._selectedTiles.clear();
-
-                    CULog("Drag ended, tile dropped");
-                }
-            } else {
-                getHand().clickedTile(mousePos);
-                CULog("Click registered instead of drag");
-            }
-        }
-        if (_draggingTile) {
-            CULog("Selected tile count: %d", (int)getHand()._selectedTiles.size());
-            _draggingTile->selected = false;
-            getHand()._selectedTiles.clear();
-
-        }
-        _dragInitiated = false;
-        _draggingTile = nullptr;
-    }
-}
-
-/**
- * Handles selection of tiles using information from input event
- *
- * @param mousePos      the position of the mouse in this frame
- */
-std::shared_ptr<TileSet::Tile> Hand::clickedTile(Vec2 mousePos) {
-    for (const auto& tile : _tiles) {
-        if (tile) {
-            if (tile->tileRect.contains(mousePos)) {
-                if (tile->selected) {
-                    tile->selected = false;
-                    auto it = std::find(_selectedTiles.begin(), _selectedTiles.end(), tile);
-                    if (it != _selectedTiles.end()) {
-                        _selectedTiles.erase(it);
-                        return tile;
-                    }
-                } else {
-                    tile->selected = true;
-                    _selectedTiles.push_back(tile);
-                    return tile;
-                }
-            }
-        }
-    }
-    return nullptr;
-}
->>>>>>> eb3f283c
+}