--- conflicted
+++ resolved
@@ -156,24 +156,7 @@
  *
  * @return true if a set was played sucessfully and false otherwise.
  */
-<<<<<<< HEAD
-bool Hand::playSet(bool isHost) {
-    if (_selectedTiles.empty()) {
-        return false;
-    }
-    
-    // Prepare a container for the played set
-    std::vector<std::shared_ptr<TileSet::Tile>> playedSet;
-    
-    // Iterate over the hand and remove any tile that is in _selectedTiles
-    auto it = _tiles.begin();
-    while (it != _tiles.end()) {
-        // Check if the current tile is in the selected tiles list
-        if (std::find(_selectedTiles.begin(), _selectedTiles.end(), *it) != _selectedTiles.end()) {
-            (*it)->played = true;
-            if (isHost) {
-                (*it)->inHostHand = false;
-=======
+
 bool Hand::playSet(const std::shared_ptr<TileSet>& tileSet, bool isHost){
     if (_selectedSets.empty()) {
            return false;
@@ -196,7 +179,6 @@
                 
                 playedSet.push_back(*it);
                 it = _tiles.erase(it);
->>>>>>> 8dbc75fd
             } else {
                 (*it)->inClientHand = false;
             }
