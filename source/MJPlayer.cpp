//
//  MJPlayer.cpp
//  Mahsjong
//
//  Created by Patrick Choo on 2/18/25.
//

#include "MJPlayer.h"

using namespace cugl;

/**
 * This class represents a player's hand
 */
#pragma mark -
#pragma mark Constructors

/**
 * Creates a new hand for the player
 *
 * @param player    the player whose hand we are initilaizing
 */
Hand::Hand(Player* player) {
    _player = player;
}

/**
 * Initializes a new player hand by pulling 14 tiles from the game tileset
 *
 * @param tileSet   the tileset to draw from
 */
bool Hand::initHand(std::shared_ptr<TileSet>& tileSet, bool isHost){
    _size = 13;
    // draw from the deck
    for(int i = 0; i < _size; i++){
        std::shared_ptr<TileSet::Tile> drawnTile = tileSet->deck[i];
        if(isHost) {
            drawnTile->inHostHand = true;
            drawnTile->inClientHand = false;
        }
        else{
            drawnTile->inHostHand = false;
            drawnTile->inClientHand = true;
        }
        drawnTile->_scale = 0.2;
        drawnTile->inDeck = false; 
        _tiles.push_back(drawnTile);
    }
    
    tileSet->deck.erase(tileSet->deck.begin(), tileSet->deck.begin() + 13);
    return true;
}

#pragma mark -
#pragma mark Gameplay Handling

/**
 * Draws how ever many cards we need from the pile
 *
 * @param pile      the pile to draw to our hand from
 */
void Hand::drawFromPile(std::shared_ptr<Pile>& pile, int number, bool isHost){

    _drawnPile = pile->tilesDrawn(number);
    
    for(auto& tile : _drawnPile){
        if (isHost) {
            tile->inHostHand = true;
            tile->inClientHand = false;
        } else {
            tile->inClientHand = true;
            tile->inHostHand = false; 
        }
        tile->inPile = false;
        tile->selected = false;
        tile->discarded = false;
        _tiles.push_back(tile); // Add drawn tiles to hand
    }
 }

void Hand::drawFromDiscard(std::shared_ptr<TileSet::Tile> tile, bool isHost) {
    if (!tile) {
        return;
    }
    
    if (isHost) {
        tile->inHostHand = true;
    } else {
        tile->inClientHand = true;

    }
    tile->discarded = false;
    tile->inPile = false;
    tile->selected = false; 
    _tiles.push_back(tile);
}

/**
 * Discards a single specified tile from our hand
 *
 * @param tile      the tile to discard from out hand
 */
bool Hand::discard(std::shared_ptr<TileSet::Tile> tile, bool isHost){
    auto it = _tiles.begin();
    while(it != _tiles.end()){
        if (*it == tile) {
            // if we find the tile, discard it
            (*it)->discarded = true;
            if (isHost) {
                (*it)->inHostHand = false;
            } else {
                (*it)->inClientHand = false;
            }
            (*it)->inPile = false;
            (*it)->selected = false;

            _tiles.erase(it);

        } else {
            ++it;
        }
    }
    return true;
}

void Hand::loseActions(bool isHost) {
    auto it = _tiles.begin();
    while(it != _tiles.end()){
        if ((*it)->getRank() == TileSet::Tile::Rank::ACTION) {
            discard(*it, isHost);
        } else {
            ++it;
        }
    }
}

/**
 * Counts the total number of selected tiles.
 */
int Hand::countSelectedTiles() {
    int totalTiles = 0;
    for (const auto& set : _selectedSets) {
        totalTiles += set.size();
    }
    return totalTiles;
}

/**
 * Method to make a set from your hand and add it to selected sets
 *
 * @returns true if successfully made VALID set, and false otherwise
 */
bool Hand::makeSet(){
    if(!isSetValid(_selectedTiles)){
        return false;
    }
    
    for (auto& tile : _selectedTiles) {
        tile->selected = true;
        tile->selectedInSet = true;
    }
    
    _selectedSets.push_back(_selectedTiles);
    _selectedTiles.clear();
    
    return true;
}

/**
 * Method to play a set from your hand (of 2 to 4 cards)
 *
 * @return true if a set was played sucessfully and false otherwise.
 */
bool Hand::playSet(const std::shared_ptr<TileSet>& tileSet, bool isHost){
    if (_selectedSets.empty()) {
           return false;
       }

    for (const auto& set : _selectedSets) {
        std::vector<std::shared_ptr<TileSet::Tile>> playedSet;
        auto it = _tiles.begin();
        
        while (it != _tiles.end()) {
            if (std::find(set.begin(), set.end(), *it) != set.end()) {
                (*it)->played = true;
                if (isHost) {
                    (*it)->inHostHand = false;
                } else {
                    (*it)->inClientHand = false;

                }
                (*it)->discarded = false; // because it was played, not discarded.
                
                for(const auto& gTile : tileSet->grandmaTiles){
                    if((*it)->toString() == (*gTile).toString()){
                        grandmaToAdd += 1;
                    }
                }
                playedSet.push_back(*it);
                it = _tiles.erase(it);
            } else {
                ++it;
            }
        }
        
        _playedSets.push_back(playedSet); // Move tiles to the playedSet
    }
    
    // Clear the selected tiles and unselect them.
    for (auto& set : _selectedSets) {
            for (auto& tile : set) {
                tile->selected = false;
                tile->selectedInSet = false;
            }
        }
    _selectedSets.clear();
//    ScoreManager scoreManager(_playedSets);
//    _score = scoreManager.calculateScore(); // count the score for the turn
    
    _player->_totalScore+=_score; // update level score
    _playedSets.clear();
    _player->endTurn();
    return true;
}

/**
 * Checks if the given set of tiles "selectedTiles" is valid under the game's set of rules.
 *
 * @param setTiles      the tiles to check.
 * @return true if the tiles form a VALID set, and false otherwise.
 */
bool Hand::isSetValid(const std::vector<std::shared_ptr<TileSet::Tile>>& selectedTiles){
    
    // check if the size of the set is valid.
    // only pairs, 3 or 4-tile sets.
    if(selectedTiles.size() < 2 || selectedTiles.size() > 4){
        return false;
    }
    
    // check that all tiles are unique references.
    for(size_t it = 0; it < selectedTiles.size(); it++){
        for(size_t jt = it+1; jt < selectedTiles.size(); jt++){
            if(selectedTiles[it]==selectedTiles[jt]){
                
                return false;
            }
        }
    }    
    // NOT a straight and NOT of the same kind.
//    if(!isStraight(selectedTiles) && !isOfaKind(selectedTiles)){
//        return false;
//    }
    
    return true;
}

/**
 * Confirms if a set isStraight.
 *
 * @param selectedTiles     the tiles to be checked for a straight
 */
//bool Hand::isStraight(const std::vector<std::shared_ptr<TileSet::Tile>>& selectedTiles){
//    
//    int wildTiles = 0; // only jacks.
//    
//    std::vector<std::shared_ptr<TileSet::Tile>> sortedTiles = getSortedTiles(selectedTiles);
//    
//    // the base tile.
//    std::shared_ptr<TileSet::Tile> tileA = sortedTiles[0];
//    
////    // check if the base tile wild RANK. (jacks)
////    if(tileA->getRank()==TileSet::Tile::Rank::WILD_RANK){
////        wildTiles++;
////    }
//    
//    // check if the sorted selectedTiles are of the same SUIT.
//    for(int i = 1; i<sortedTiles.size(); ++i){
//        
//        std::shared_ptr<TileSet::Tile> tileB = sortedTiles[i];
//        
//        // Not the same SUIT.
//        if(tileA->getSuit() != tileB->getSuit()){
//            
//            // Both of them is NOT wild SUIT.
//            if(tileA->getSuit() != TileSet::Tile::Suit::WILD_SUIT &&
//               tileB->getSuit() != TileSet::Tile::Suit::WILD_SUIT){
//                
//                return false;
//            }
//            
//        }
//        
//        // check if there any wild tiles.
//        if(tileB->getRank()==TileSet::Tile::Rank::WILD_RANK){
//            wildTiles++;
//        }
//    }
//    
//    
//    // check if the selectedTiles are consequitive.
//        for(int i = 0; i<sortedTiles.size() - 1; ++i){
//            std::shared_ptr<TileSet::Tile> tileA = sortedTiles[i];
//            std::shared_ptr<TileSet::Tile> tileC = sortedTiles[i+1];
//            // should not count the wild tiles.
//            if (tileC->getRank() == TileSet::Tile::Rank::WILD_RANK) {
//                break;
//                }
//            int gap = static_cast<int>(tileC->getRank()) - static_cast<int>(tileA->getRank());
//            if (gap != 1) {
//                return false;
//            }
//        }
//
//    return true;
//}

///**
// * Confirms if a set if of a kind.
// *
// * @param selectedTiles     the tiles to be checked for a three/four of a kind
// */
//bool Hand::isOfaKind(const std::vector<std::shared_ptr<TileSet::Tile>>& selectedTiles){
//    std::shared_ptr<TileSet::Tile> tileA = selectedTiles[0];
//    
//    // iterate over all tiles besides the first tile.
//    for(int j=1; j<selectedTiles.size(); ++j){
//        
//        std::shared_ptr<TileSet::Tile> tileB = selectedTiles[j];
//        
//        // Not the same SUIT.
//        if(tileA->getSuit() != tileB->getSuit()){
//            // Neither is wild SUIT.
//            if(tileA->getSuit() != TileSet::Tile::Suit::WILD_SUIT &&
//               tileB->getSuit() != TileSet::Tile::Suit::WILD_SUIT){
//                return false;
//                    
//            // One is wild SUIT.
//            }else if(tileA->getRank() != tileB->getRank() &&
//                     tileA->getRank() != TileSet::Tile::Rank::WILD_RANK &&
//                     tileB->getRank() != TileSet::Tile::Rank::WILD_RANK){
//                    return false;
//                }
//                
//        }
//        // Not the same RANK.
//        if(tileA->getRank() != tileB->getRank()){
//            // Neither is wild RANK.
//            if(tileA->getRank() != TileSet::Tile::Rank::WILD_RANK &&
//               tileB->getRank() != TileSet::Tile::Rank::WILD_RANK){
//                return false;
//                
//            // One is wild RANK.
//            }else if(tileA->getSuit() != tileB->getSuit() &&
//                     tileA->getSuit() != TileSet::Tile::Suit::WILD_SUIT &&
//                     tileB->getSuit() != TileSet::Tile::Suit::WILD_SUIT){
//                return false;
//            }
//        }
//    }
//    return true;
//}

bool Hand::isWinningHand() {
    
    if (_tiles.size() == _size + 1) {
        std::vector<std::shared_ptr<TileSet::Tile>> sortedHand = getSortedTiles(_tiles);
        
        std::map<std::pair<TileSet::Tile::Rank, TileSet::Tile::Suit>, int> tileCounts;
        for (const auto& tile : sortedHand) {
            tileCounts[{tile->getRank(), tile->getSuit()}]++;
        }
        
        return onePairFourSets(tileCounts, 0, 0);
    }
    return false;
}

bool Hand::onePairFourSets(std::map<std::pair<TileSet::Tile::Rank, TileSet::Tile::Suit>, int>& tileCounts, int pair, int sets) {
    
    if (pair == 1 && sets == _size / 3) {
        return true;
    }
    
    for (auto& [tile, count] : tileCounts) {
        
        if (count == 0) continue;
        
        // Make Pong
        if (count >= 3) {
            tileCounts[tile] -= 3;
            if (onePairFourSets(tileCounts, pair, sets + 1)) {
                return true;
            }
            tileCounts[tile] += 3;
        }
        
        // Make Pair
        if (count >= 2) {
            tileCounts[tile] -= 2;
            if (onePairFourSets(tileCounts, pair + 1, sets)) {
                return true;
            }
            tileCounts[tile] += 2;
        }
        
        // Make Chow
        TileSet::Tile::Rank rank = tile.first;
        TileSet::Tile::Suit suit = tile.second;
        
        if (rank <= TileSet::Tile::Rank::SEVEN) {
            auto nextTile1 = std::make_pair(static_cast<TileSet::Tile::Rank>(static_cast<int>(rank) + 1), suit);
            auto nextTile2 = std::make_pair(static_cast<TileSet::Tile::Rank>(static_cast<int>(rank) + 2), suit);
            
            if (tileCounts[nextTile1] > 0 && tileCounts[nextTile2] > 0) {
                tileCounts[tile]--;
                tileCounts[nextTile1]--;
                tileCounts[nextTile2]--;
                
                if (onePairFourSets(tileCounts, pair, sets + 1)) {
                    return true;
                }
                
                tileCounts[tile]++;
                tileCounts[nextTile1]++;
                tileCounts[nextTile2]++;
            }
        }
    }
    return false;
}

/**
 * Method to sort the tiles by Rank in ascending order.
 *
 * @param selectedTiles     a vector of selected tiles.
 * @return a vector of tiles sorted by Rank and Suit
 */
std::vector<std::shared_ptr<TileSet::Tile>> Hand::getSortedTiles(const std::vector<std::shared_ptr<TileSet::Tile>>& selectedTiles) {
    std::vector<std::shared_ptr<TileSet::Tile>> sortedTiles = selectedTiles; // creates a copy of the selectedTiles
    
    std::sort(sortedTiles.begin(), sortedTiles.end(),
        [](const std::shared_ptr<TileSet::Tile>& a, const std::shared_ptr<TileSet::Tile>& b) {
            if (a->getSuit() == b->getSuit()) {
                return a->getRank() < b->getRank(); // Sort by rank if suit is the same
            }
            return a->getSuit() < b->getSuit(); // Otherwise, sort by suit
        }
    );
    return sortedTiles;
}


void Hand::updateTilePositions(cugl::Size sceneSize){
    cugl::Size screenSize = cugl::Application::get()->getDisplaySize();
    
    screenSize *= sceneSize.height/screenSize.height;
    
  //cugl::Application::get()->getDisplayWidth();
  //cugl::Application::get()->getDisplayHeight();
    
    float offsetWidth = (screenSize.width - sceneSize.width)/2.0f;
    float startX = offsetWidth; // Starting x position for hand tile positioning
    float endX = screenSize.width - offsetWidth; // Ending x position for hand tile positioning
    float tileSpacing = (endX-startX) / 13 ; // Spacing in x direction between tiles
  float yPos = 60.0f; // Height of hand tiles on the screen
    
  for (size_t i = 0; i < _tiles.size(); i++){
    std::shared_ptr<TileSet::Tile> draggingTile = _player->getDraggingTile();
    if (_tiles[i] == draggingTile) continue;
      
    cugl::Vec2 newPos(startX + i * tileSpacing, yPos);
    _tiles[i]->pos = newPos;
      
      
  }
}

///**
// * Method to check if selected tiles contain a wild card (jack)
// *
// * @param selectedTiles     the tiles to be checked for a wild card
// */
//bool Hand::hasJack(std::vector<std::shared_ptr<TileSet::Tile>> selectedTiles){
//    for(std::shared_ptr<TileSet::Tile>& tile : selectedTiles){
//        
//        if(tile->getRank()==TileSet::Tile::Rank::WILD_RANK){
//            return true;
//        }
//    }
//    return false;
//}

/**
 * Function to draw the player's currently held tiles
 *
 * @param batch     the SpriteBatch to draw the tiles to screen
 */
void Player::draw(const std::shared_ptr<cugl::graphics::SpriteBatch>& batch) {
    for(const auto& tile : _hand._tiles){
        Vec2 pos = tile->pos;
        Vec2 origin = Vec2(tile->getTileTexture()->getSize().width/2, tile->getTileTexture()->getSize().height/2);
        
        if(tile->selected){
            pos.y += 10;
        }
        Affine2 trans;
        trans.scale(tile->_scale);
        trans.translate(pos);
        
        Size textureSize(350.0, 415.0);
        Vec2 rectOrigin(tile->pos - (textureSize * tile->_scale)/2);
        tile->tileRect = cugl::Rect(rectOrigin, textureSize * tile->_scale);

        batch->draw(tile->getTileTexture(), origin, trans);
    }
}

std::shared_ptr<TileSet::Tile> Hand::getTileAtPosition(const cugl::Vec2& mousePos) {
    for (const auto& tile : _tiles) {
        if (tile) {
            if (tile->tileRect.contains(mousePos)) {
                return tile;
            }
        }
    }
    return nullptr;
}
<<<<<<< HEAD

void Player::updateDrag(const cugl::Vec2& mousePos, bool mouseDown, bool mouseReleased) {
    if (mouseDown) {
        if (!_dragInitiated) {
            _dragStartPos = mousePos;
            _dragInitiated = true;
            _draggingTile = getHand().getTileAtPosition(mousePos);
            if (_draggingTile) {
                _dragOffset = _draggingTile->pos - mousePos;
                _draggingTile->selected = true;
                getHand()._selectedTiles.push_back(_draggingTile);

                CULog("After push, selected tile count: %d", (int)getHand()._selectedTiles.size());
                CULog("Tile selected at %f, %f with offset %f, %f", mousePos.x, mousePos.y, _dragOffset.x, _dragOffset.y);
            } else {
                CULog("No tile found at %f, %f", mousePos.x, mousePos.y);
            }
        }
        else {
            float distance = (mousePos - _dragStartPos).length();
            CULog("Dragging... Distance: %f", distance);
            if (distance > DRAG_THRESHOLD && _draggingTile) {
                cugl::Vec2 newPos = mousePos + _dragOffset;
                _draggingTile->pos = newPos;
                _draggingTile->tileRect.origin = newPos;
                CULog("Tile moved to %f, %f", newPos.x, newPos.y);
            }
        }
    }
    
    if (mouseReleased) {
        if (_dragInitiated) {
            float distance = (mousePos - _dragStartPos).length();
            if (distance > DRAG_THRESHOLD) {
                if (_draggingTile) {
                    _draggingTile->selected = false;
                    getHand()._selectedTiles.clear();

                    CULog("Drag ended, tile dropped");
                }
            } else {
                getHand().clickedTile(mousePos);
                CULog("Click registered instead of drag");
            }
        }
        if (_draggingTile) {
            CULog("Selected tile count: %d", (int)getHand()._selectedTiles.size());
            _draggingTile->selected = false;
            getHand()._selectedTiles.clear();

        }
        _dragInitiated = false;
        _draggingTile = nullptr;
    }
}

/**
 * Handles selection of tiles using information from input event
 *
 * @param mousePos      the position of the mouse in this frame
 */
std::shared_ptr<TileSet::Tile> Hand::clickedTile(Vec2 mousePos) {
    for (const auto& tile : _tiles) {
        if (tile) {
            if (tile->tileRect.contains(mousePos)) {
                if (tile->selected) {
                    tile->selected = false;
                    auto it = std::find(_selectedTiles.begin(), _selectedTiles.end(), tile);
                    if (it != _selectedTiles.end()) {
                        _selectedTiles.erase(it);
                        return tile;
                    }
                } else {
                    tile->selected = true;
                    _selectedTiles.push_back(tile);
                    return tile;
                }
            }
        }
    }
    return nullptr;
}
=======
>>>>>>> d25dd826
<|MERGE_RESOLUTION|>--- conflicted
+++ resolved
@@ -115,7 +115,6 @@
             (*it)->selected = false;
 
             _tiles.erase(it);
-
         } else {
             ++it;
         }
@@ -458,15 +457,18 @@
   //cugl::Application::get()->getDisplayWidth();
   //cugl::Application::get()->getDisplayHeight();
     
+    
     float offsetWidth = (screenSize.width - sceneSize.width)/2.0f;
     float startX = offsetWidth; // Starting x position for hand tile positioning
     float endX = screenSize.width - offsetWidth; // Ending x position for hand tile positioning
     float tileSpacing = (endX-startX) / 13 ; // Spacing in x direction between tiles
-  float yPos = 60.0f; // Height of hand tiles on the screen
-    
-  for (size_t i = 0; i < _tiles.size(); i++){
-    std::shared_ptr<TileSet::Tile> draggingTile = _player->getDraggingTile();
-    if (_tiles[i] == draggingTile) continue;
+    float yPos = 60.0f; // Height of hand tiles on the screen
+
+
+    for (size_t i = 0; i < _tiles.size(); i++){
+        if (_tiles[i] == _player->getDraggingTile()) {
+          continue;
+        }
       
     cugl::Vec2 newPos(startX + i * tileSpacing, yPos);
     _tiles[i]->pos = newPos;
@@ -525,88 +527,3 @@
     }
     return nullptr;
 }
-<<<<<<< HEAD
-
-void Player::updateDrag(const cugl::Vec2& mousePos, bool mouseDown, bool mouseReleased) {
-    if (mouseDown) {
-        if (!_dragInitiated) {
-            _dragStartPos = mousePos;
-            _dragInitiated = true;
-            _draggingTile = getHand().getTileAtPosition(mousePos);
-            if (_draggingTile) {
-                _dragOffset = _draggingTile->pos - mousePos;
-                _draggingTile->selected = true;
-                getHand()._selectedTiles.push_back(_draggingTile);
-
-                CULog("After push, selected tile count: %d", (int)getHand()._selectedTiles.size());
-                CULog("Tile selected at %f, %f with offset %f, %f", mousePos.x, mousePos.y, _dragOffset.x, _dragOffset.y);
-            } else {
-                CULog("No tile found at %f, %f", mousePos.x, mousePos.y);
-            }
-        }
-        else {
-            float distance = (mousePos - _dragStartPos).length();
-            CULog("Dragging... Distance: %f", distance);
-            if (distance > DRAG_THRESHOLD && _draggingTile) {
-                cugl::Vec2 newPos = mousePos + _dragOffset;
-                _draggingTile->pos = newPos;
-                _draggingTile->tileRect.origin = newPos;
-                CULog("Tile moved to %f, %f", newPos.x, newPos.y);
-            }
-        }
-    }
-    
-    if (mouseReleased) {
-        if (_dragInitiated) {
-            float distance = (mousePos - _dragStartPos).length();
-            if (distance > DRAG_THRESHOLD) {
-                if (_draggingTile) {
-                    _draggingTile->selected = false;
-                    getHand()._selectedTiles.clear();
-
-                    CULog("Drag ended, tile dropped");
-                }
-            } else {
-                getHand().clickedTile(mousePos);
-                CULog("Click registered instead of drag");
-            }
-        }
-        if (_draggingTile) {
-            CULog("Selected tile count: %d", (int)getHand()._selectedTiles.size());
-            _draggingTile->selected = false;
-            getHand()._selectedTiles.clear();
-
-        }
-        _dragInitiated = false;
-        _draggingTile = nullptr;
-    }
-}
-
-/**
- * Handles selection of tiles using information from input event
- *
- * @param mousePos      the position of the mouse in this frame
- */
-std::shared_ptr<TileSet::Tile> Hand::clickedTile(Vec2 mousePos) {
-    for (const auto& tile : _tiles) {
-        if (tile) {
-            if (tile->tileRect.contains(mousePos)) {
-                if (tile->selected) {
-                    tile->selected = false;
-                    auto it = std::find(_selectedTiles.begin(), _selectedTiles.end(), tile);
-                    if (it != _selectedTiles.end()) {
-                        _selectedTiles.erase(it);
-                        return tile;
-                    }
-                } else {
-                    tile->selected = true;
-                    _selectedTiles.push_back(tile);
-                    return tile;
-                }
-            }
-        }
-    }
-    return nullptr;
-}
-=======
->>>>>>> d25dd826
