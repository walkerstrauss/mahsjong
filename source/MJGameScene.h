--- conflicted
+++ resolved
@@ -149,9 +149,7 @@
     cugl::Vec2 _dragOffset;
     
     /** The rectangle representing the pile's position used for selection handling */
-<<<<<<< HEAD
-    cugl::Rect _pileBox = {0,0,100,100};
-=======
+    
     cugl::Rect _pileBox;
 
     std::shared_ptr<TileSet::Tile> _draggingTile = nullptr;
@@ -161,8 +159,7 @@
 
     cugl::Vec2 _originalTilePos = cugl::Vec2::ZERO;
     bool shouldReturn = true;
->>>>>>> d25dd826
-    
+
 public:
 #pragma mark -
 #pragma mark Constructors
