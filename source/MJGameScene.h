--- conflicted
+++ resolved
@@ -85,13 +85,7 @@
     /** Reference to the discard UI node for the game */
     std::shared_ptr<DiscardUINode> _discardUINode;
     /** Reference to the pile UI node for the game */
-<<<<<<< HEAD
     std::shared_ptr<PileUINode> _pileUINode;
-=======
-    std::shared_ptr<cugl::scene2::SceneNode> _pileUINode;
-    /** Reference to the pile node */
-    std::shared_ptr<cugl::scene2::SceneNode> _pileNode;
->>>>>>> c6c499fe
     /** TileSet for the game */
     std::shared_ptr<TileSet> _tileSet;
     /** Reference to player */
