--- conflicted
+++ resolved
@@ -149,19 +149,6 @@
     cugl::Vec2 _dragOffset;
     
     /** The rectangle representing the pile's position used for selection handling */
-<<<<<<< HEAD
-=======
-    cugl::Rect _pileBox;
-
-    std::shared_ptr<TileSet::Tile> _draggingTile = nullptr;
-    cugl::Vec2 _dragStartPos;
-    bool _dragInitiated = false;
-    const float DRAG_THRESHOLD = 0.0f;
-
-    cugl::Vec2 _originalTilePos = cugl::Vec2::ZERO;
-    bool shouldReturn = true;
->>>>>>> dfe5dcf2
-    
     cugl::Rect _pileBox;
 
     std::shared_ptr<TileSet::Tile> _draggingTile = nullptr;
