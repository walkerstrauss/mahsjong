//
//  MJGameScene.h
//  Mahsjong
//
//  Created by Patrick Choo on 2/18/25.
//

#ifndef __MJ_GAME_SCENE_H__
#define __MJ_GAME_SCENE_H__
#include <cugl/cugl.h>
#include <vector>
#include <unordered_set>
#include "MJInputController.h"
#include "MJTileSet.h"
<<<<<<< HEAD
#include "MJPlayer.h"
=======
#include "MJPile.h"
>>>>>>> 71b31428

/**
 * This class is the primary gameplay controller for our game
 *
 * This world should contain all objects, assets, and input controller. Please start
 * including any and all objects and classes that will build our game */

class GameScene: public cugl::scene2::Scene2{
protected:
    /** Asset manager for this game mode */
    std::shared_ptr<cugl::AssetManager> _assets;
    
    /** Controllers are attatched directly to the scene (no pointers) */
    /** TODO: Please further implement input controller; see MJInputController*/
    InputController _input;
    
    /** JSON with all of our constants*/
    std::shared_ptr<cugl::JsonValue> _constants;
    
    /** TODO: Initialize new class objects such as tile, pile, etc.
     * Remember, please use shared pointers for disposable objects to make our lives easier!
     */
    std::shared_ptr<TileSet> _tileSet;
<<<<<<< HEAD
    /** Reference to player */
    std::shared_ptr<Player> _player;
=======
    std::shared_ptr<Pile> _pile;
>>>>>>> 71b31428
    
public:
#pragma mark -
#pragma mark Constructors
    /**
     * Creates a new game mode with the default values
     *
     * This constructor does not allocate any objects or start the game.
     * This allows us to use the object without a heap pointer
     */
    GameScene() : cugl::scene2::Scene2() {}
    
    /**
     * Disposes of all (non-static) resources allocated to this mode.
     */
    void dispose() override;
    
    /**
     * Initializes the controller contents, and starts the game
     *
     * The constructor does not allocate any objects or memory. This allows
     * us to have a non-pointer reference to this controller, reducing our memory
     * allocation. Instead, allocation happens in this method
     */
    
    bool init(const std::shared_ptr<cugl::AssetManager>& assets);
    
#pragma mark -
#pragma mark Gameplay Handling
    /**
     * The method called to update the game mode
     */
    void update(float timestep) override;

    void pairs(float dt);
    
    /**
     * Draws all this scene to the scene's SpriteBatch.
     *
     * The default implementation of this method simply draws the scene
     * graph to the sprite batch. By overriding it, you can do custom drawing in its place.
     *
     */
    void render() override;
    
    /**
     * Rests the status of the game so we can play again.
     */
    void reset() override;
};

#endif /* __SG_GAME_SCENE_H__ */<|MERGE_RESOLUTION|>--- conflicted
+++ resolved
@@ -12,11 +12,9 @@
 #include <unordered_set>
 #include "MJInputController.h"
 #include "MJTileSet.h"
-<<<<<<< HEAD
+
 #include "MJPlayer.h"
-=======
 #include "MJPile.h"
->>>>>>> 71b31428
 
 /**
  * This class is the primary gameplay controller for our game
@@ -40,12 +38,10 @@
      * Remember, please use shared pointers for disposable objects to make our lives easier!
      */
     std::shared_ptr<TileSet> _tileSet;
-<<<<<<< HEAD
     /** Reference to player */
     std::shared_ptr<Player> _player;
-=======
+    /** Reference to tile pile */
     std::shared_ptr<Pile> _pile;
->>>>>>> 71b31428
     
 public:
 #pragma mark -
