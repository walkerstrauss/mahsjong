//
//  MJGameScene.h
//  Mahsjong
//
//  Created by Patrick Choo on 2/18/25.
//

#ifndef __MJ_GAME_SCENE_H__
#define __MJ_GAME_SCENE_H__

#include <cugl/cugl.h>
#include <vector>
#include <unordered_set>
#include <unordered_map>
#include <queue>
#include <string>
#include "MJInputController.h"
#include "MJTileSet.h"
#include "MJPlayer.h"
#include "MJPile.h"
#include "MJDiscardPile.h"
#include "MJDiscardUINode.h"
#include "MJPileUINode.h"
#include "MJNetworkController.h"
#include "MJAudioController.h"
#include "MJAnimationController.h"
#include "MJMatchController.h"
#include "MJAnimatedNode.h"


using namespace cugl;
using namespace cugl::scene2;
using namespace cugl::netcode;
using namespace std;

/**
 * This class is the primary gameplay controller for our game
 *
 * This world should contain all objects, assets, and input controller. Please start
 * including any and all objects and classes that will build our game */
class GameScene: public cugl::scene2::Scene2{
public:
    /**
     * Enum representing the player's choice when in the
     * game scene for app transitioning scenes logic
     */
    enum Choice {
        NONE,
        PAUSE,
        SETTING,
        INFO,
        SETS,
        DISCARDED,
        DRAW_DISCARD,
        WIN,
        LOSE,
        TIE
    };
    /** Vector of tiles to add to discardUI*/
    std::vector<std::shared_ptr<TileSet::Tile>> discardedTiles;
    Choice _choice;
    std::shared_ptr<TileSet::Tile> discardDrawTile;
    std::vector<std::shared_ptr<TexturedNode>> _opponentHandTiles;
    std::vector<std::shared_ptr<TexturedNode>> _playerHandTiles;
    std::shared_ptr<SceneNode> _opponentHandRec;
    std::shared_ptr<SceneNode> _playerHandRec;
    int _remainingTiles;
    std::shared_ptr<Label> _remainingLabel;
    int opponentSetIndex = 0;
    int playerSetIndex = 0;
protected:
    /** Asset manager for this game mode */
    std::shared_ptr<cugl::AssetManager> _assets;
    /** The network connection (as made by this scene) */
    std::shared_ptr<NetworkController> _network;
    /** Input controller for player input*/
    std::shared_ptr<InputController> _input;
    /** Match controller for processing game logic */
    std::shared_ptr<MatchController> _matchController;
    /** JSON with all of our constants*/
    std::shared_ptr<cugl::JsonValue> _constants;
    /** Scene2 object for match scene */
    std::shared_ptr<cugl::scene2::SceneNode> _matchScene;
    /** Scene2 object for the pause scene */
    std::shared_ptr<cugl::scene2::SceneNode> _pauseScene;
    /** Reference to the discard UI node for the game */
    std::shared_ptr<DiscardUINode> _discardUINode;
    /** Reference to the pile UI node for the game */
    std::shared_ptr<PileUINode> _pileUINode;
    /** TileSet for the game */
    std::shared_ptr<TileSet> _tileSet;
    /** Reference to player */
    std::shared_ptr<Player> _player;
    /** Reference to tile pile */
    std::shared_ptr<Pile> _pile;
    /** Reference to the discard pile */
    std::shared_ptr<DiscardPile> _discardPile;
    /** Rect for pile */
    cugl::Rect _pileBox;
    /** Pointer to the hand */
    Hand* _hand;
    std::shared_ptr<cugl::graphics::TextLayout> _win;
    std::shared_ptr<cugl::graphics::TextLayout> _lose;
    bool _gameWin;
    bool _gameLose;
    /** Whether this player is the host */
    bool _ishost;
    /** Whether we paused the game **/
    bool _paused;
    /** Whether we quit the game */
    bool _quit;
    /** Whether or not UI is active*/
    bool _uiopen = false;
    /** Button for discarding */
    std::shared_ptr<cugl::scene2::Button> _discardBtn;
    /** Button for transitioning to the tileset UI scene (discarded cards) */
    std::shared_ptr<cugl::scene2::Button> _tilesetUIBtn;
    /** Button for ending turn */
    std::shared_ptr<cugl::scene2::Button> _endTurnBtn;
    /**Button to transition to the setting scene**/
    std::shared_ptr<Button> _settingBtn;
    /**Button to transition to the info scene **/
    std::shared_ptr<Button> _infoBtn;
    
    /** Textured node to set the discarded tile image*/
    std::shared_ptr<cugl::scene2::TexturedNode> _discardedTileImage;
    
    std::shared_ptr<cugl::scene2::TexturedNode> _dragToDiscardNode;
    
    std::shared_ptr<cugl::scene2::TexturedNode> _dragToHandNode;
    std::shared_ptr<SceneNode> _playArea;
    std::shared_ptr<SceneNode> _tradeArea;
    bool _dragFromDiscard = false;
    bool _dragToHandVisible = false;
    
    /** Button for playing a set */
    std::shared_ptr<cugl::scene2::Button> _playSetBtn;
    /** Key for discard button listener */
    Uint32 _discardBtnKey;
    /** Key for tileset UI button listener */
    Uint32 _tilesetUIBtnKey;
    /** Key for pause button listener */
    Uint32 _pauseBtnKey;
    /** Key for continue button */
    Uint32 _continueBtnKey;
    /** Vector of scene nodes representing labels in the tileset UI table */
    std::vector<std::shared_ptr<cugl::scene2::Label>> _labels;
    /** Reference to scene node for UI scene */
    std::shared_ptr<scene2::SceneNode> _tilesetui;
    /** Button to exit the discard UI */
    std::shared_ptr<scene2::Button> _backBtn;
    /** Key for the listener for the back button for discard UI */
    Uint32 _backBtnKey;
    /** Holds reference to chow sprite node */
    std::shared_ptr<cugl::scene2::SpriteNode> _chowSheet;
    /** Holds reference to pong sprite node */
    std::shared_ptr<cugl::scene2::SpriteNode> _pongSheet;
    /** Holds reference to turn sprite node */
    std::shared_ptr<cugl::scene2::SpriteNode> _turnSheet;
    float _frameTimer = 0.0f;
    float _frameDelay = 0.2f;
    
    /** The tile currently being dragged */
    cugl::Vec2 _dragOffset;
    
    /** The rectangle representing the active play/discard area for all tiles*/
    cugl::Rect _activeRegion;
    
    /** The rectangle representing the discarded tile widget */
    cugl::Rect _discardedTileRegion;
    
    /** The rectangle reprsenting the player hand region */
    cugl::Rect _playerHandRegion;
    
    std::shared_ptr<TileSet::Tile> _draggingTile = nullptr;
    int _dragonRow = -1;
    
    cugl::Vec2 _dragStartPos;
    bool _dragInitiated = false;
    const float DRAG_THRESHOLD = 0.0f;
    
    cugl::Vec2 _originalTilePos = cugl::Vec2::ZERO;
    bool shouldReturn = true;
    
    std::shared_ptr<AnimatedNode> _actionAnimNode;
    
    bool _waitingForTileSelection = false;
    std::shared_ptr<TileSet::Tile> discardedTileSaved;
    bool _selectedThree = false;
    
    std::shared_ptr<Button> _opponentHandBtn;
    std::shared_ptr<Button> _playerHandBtn;
    std::shared_ptr<Button> _opponentHandBtn2;
    std::shared_ptr<Button> _playerHandBtn2;
    
    bool opponentTabVisible = false;
    bool playerTabVisible = false;
    
    std::vector<std::string> playerGuideKeys;
    std::unordered_map<std::string, std::shared_ptr<SceneNode>> playerGuideNodeMap;
    int framesOnScreen = 0;
    int maxFramesOnScreen = 180;
    
    // Field to track the time left in the active turn
    float _turnTimeRemaining;
    const float TURN_DURATION = 45.0f;
    bool turnTimerActive = false;
    int prevTurnId = -99;
    std::shared_ptr<Label> _timer;
    std::shared_ptr<Label> _timer2;
    
    bool _wasPlayAreaVisible = false;
    bool _wasDragToHandVisible = false;
    bool _wasDragToDiscardVisible = false;
    bool _wasTradeTileVisible = false;
    
    std::vector<std::shared_ptr<TileSet::Tile>> _winningHand;
    std::vector<std::shared_ptr<TileSet::Tile>> _myHand;

public:
#pragma mark -
#pragma mark Constructors
    /**
     * Temp queue for incoming deserialized data packets
     */
    std::queue<std::vector<std::string>> dataQueue;
    
    /**
     * Creates a new game mode with the default values
     *
     * This constructor does not allocate any objects or start the game.
     * This allows us to use the object without a heap pointer
     */
    GameScene() : cugl::scene2::Scene2() {}
    
    /**
     * Disposes of all (non-static) resources allocated to this mode.
     */
    void dispose() override;
    
    /**
     * Initializes the controller contents, and starts the game
     *
     * The constructor does not allocate any objects or memory. This allows
     * us to have a non-pointer reference to this controller, reducing our memory
     * allocation. Instead, allocation happens in this method
     *
     * @param assets    the asset manager for the game
     */
    bool init(const std::shared_ptr<cugl::AssetManager>& assets, std::shared_ptr<NetworkController>& network, std::shared_ptr<InputController>& inputController);
    
    /**
     * Sets whether the player is host.
     *
     * We may need to have gameplay specific code for host.
     *
     * @param host  Whether the player is host.
     */
    void setHost(bool host)  { _ishost = host; }
    
    /**
     * Returns true if the player quits the game.
     * @return true if the player quits the game.
     */
    bool didQuit() const { return _quit; }
    
    /**
     * Disconnects this scene from the network controller.
     *
     * Technically, this method does not actually disconnect the network controller.
     * Since the network controller is a smart pointer, it is only fully disconnected
     * when ALL scenes have been disconnected.
     */
    void disconnect() { _network = nullptr; }
    
    
#pragma mark -
#pragma mark Gameplay Handling
    /**
     * Returns choice of this game scene
     */
    Choice getChoice(){
        return _choice;
    }
    /**
     * Rests the status of the game so we can play again.
     */
    void reset() override;
    
    /**
     * The method called to update the game mode
     *
     * @param timestep The amount of time (in seconds) since the last frame
     */
    void update(float timestep) override;
    
    /**
     * Draws all this scene to the scene's SpriteBatch.
     */
    void render() override;
    
    virtual void setActive(bool value) override;
    
    void setGameActive(bool value);
    
    void render(std::shared_ptr<cugl::graphics::SpriteBatch>& batch);
    
    void processData(std::vector<std::string> msg);
    /**
     * Applies the effects of the given type of celestial tile.
     */
    void applyCelestial(TileSet::Tile::Rank type);
    
    /**
     * Checks whether or not a tile has been clicked and sets selected status accordingly
     */
    void clickedTile(cugl::Vec2 mousePos);
    
    /**
     * Method to init the sprite sheets for the game scene
     *
     * @return true if initialization of sprite sheets was successful, and false otherwise
     */
    bool initSheets();
    
    /**
     * Method to get the index of this tile's associated label in the discard UI vector of labels
     *
     * @param tile  the tile whose label we need in _labels
     * @return an int representing the index of this tile's discard UI label
     */
    int getLabelIndex(std::shared_ptr<TileSet::Tile> tile);
    
    /**
     * Method to increment discard UI label corresponding to tile passed as argument
     *
     * @param tile  the tile to increment in the discard UI
     * @return true if update was successful, and false otherwise
     */
    void incrementLabel(std::shared_ptr<TileSet::Tile> tile);
    
    /**
     * Method to decrement discard UI label corresponding to tile passed as argument
     *
     * @param tile  the tile to increment in the discard UI
     * @return true if update was successful, and false otherwise
     */
    bool decrementLabel(std::shared_ptr<TileSet::Tile> tile);
    
    /**
     * Method to detect the tiles which are being pressed by a user in a mobile version of the game.
     */
    void pressTile();
    
    void dragTile();
    
    void releaseTile();
    
    void updateDrag(const cugl::Vec2& mousePos, bool mouseDown, bool mouseReleased, float timestep);
    
    void discardTile(std::shared_ptr<TileSet::Tile> tile);
    
    
    void playSetAnim(const std::vector<std::shared_ptr<TileSet::Tile>>& tiles);
    
    bool isPong(const std::vector<std::shared_ptr<TileSet::Tile>>& tiles);
    
    bool isChow(const std::vector<std::shared_ptr<TileSet::Tile>>& tiles);
    
    void updateSpriteNode(std::shared_ptr<SpriteNode>& sheetNode){
        if (sheetNode->getFrame() >= sheetNode->getCount() - 1){
            sheetNode->setFrame(0);
        } else {
            sheetNode->setFrame(sheetNode->getFrame() + 1);
        }
        return;
    }
    
    void updateSpriteNodes(float timestep){
        _frameTimer += timestep;  // Accumulate time
        if (_frameTimer >= _frameDelay) {
            _frameTimer = 0; // Reset timer
            //            updateSpriteNode(_pongSheet);
            //            updateSpriteNode(_chowSheet);
            updateSpriteNode(_turnSheet);
        }
    }
    
    void revertDiscardedTile();
    

    void initTurnIndicators(){
        _opponentHandRec = _assets->get<SceneNode>("matchscene.gameplayscene.opponent-hand-rec");
        _opponentHandBtn = std::dynamic_pointer_cast<Button>(_assets->get<SceneNode>("matchscene.gameplayscene.opponent-hand"));
        _opponentHandBtn->addListener([this](const std::string& name, bool down){
            if (!down){
                opponentTabVisible = !opponentTabVisible;
            }
        });
        _opponentHandBtn2 = std::dynamic_pointer_cast<Button>(_assets->get<SceneNode>("matchscene.gameplayscene.opponent-hand2"));
        _opponentHandBtn2->addListener([this](const std::string& name, bool down){
            if (!down){
                opponentTabVisible = !opponentTabVisible;
            }
        });
        
        _playerHandRec = _assets->get<SceneNode>("matchscene.gameplayscene.player-hand-rec");
        _playerHandBtn = std::dynamic_pointer_cast<Button>(_assets->get<SceneNode>("matchscene.gameplayscene.playerhand-button"));
        _playerHandBtn->addListener([this](const std::string& name, bool down){
            if (!down){
                AudioController::getInstance().playSound("Select");
                playerTabVisible = !playerTabVisible;
            }
        });
        _playerHandBtn2 = std::dynamic_pointer_cast<Button>(_assets->get<SceneNode>("matchscene.gameplayscene.playerhand-button2"));
        _playerHandBtn2->addListener([this](const std::string& name, bool down){
            if (!down){
                AudioController::getInstance().playSound("Select");
                playerTabVisible = !playerTabVisible;
            }
        });
        
        updateTurnIndicators();
    }
    void updateTurnIndicators(){
        if (_network->getCurrentTurn() == _network->getLocalPid()){
            if (!_opponentHandBtn->isActive()){
                _opponentHandBtn->activate();
            }
            _opponentHandBtn->setVisible(true);
            if (_opponentHandBtn2->isActive()){
                _opponentHandBtn2->deactivate();
            }
            _opponentHandBtn2->setVisible(false);
            if (_playerHandBtn->isActive()){
                _playerHandBtn->deactivate();
            }
            _playerHandBtn->setVisible(false);
            if (!_playerHandBtn2->isActive()){
                _playerHandBtn2->activate();
            }
            _playerHandBtn2->setVisible(true);
        } else {
            if (_opponentHandBtn->isActive()){
                _opponentHandBtn->deactivate();
            }
            _opponentHandBtn->setVisible(false);
            if (!_opponentHandBtn2->isActive()){
                _opponentHandBtn2->activate();
            }
            _opponentHandBtn2->setVisible(true);
            if (!_playerHandBtn->isActive()){
                _playerHandBtn->activate();
            }
            _playerHandBtn->setVisible(true);
            if (_playerHandBtn2->isActive()){
                _playerHandBtn2->deactivate();
            }
            _playerHandBtn2->setVisible(false);
        }
        
        _opponentHandRec->setVisible(opponentTabVisible);
        for (int i = 0; i < _opponentHandTiles.size(); i++){
            _opponentHandTiles[i]->setVisible(opponentTabVisible);
        }
        
        _playerHandRec->setVisible(playerTabVisible);
        for (int i = 0; i < _playerHandTiles.size(); i++){
            _playerHandTiles[i]->setVisible(playerTabVisible);
        }
    }
    
    void initPlayerGuide(){
        playerGuideKeys = {
            "discard-or-play-to-end",
            "discard-to-end",
            "invalid",
            "valid",
            "must-discard-play",
            "must-draw-discard",
            "must-draw-play",
            "not-your-turn",
            "start-your-turn1",
            "start-your-turn2",
            "drew-try-play",
            "drew-try-discard",
            "pig-fail"
        };
        
        for (auto key : playerGuideKeys){
            playerGuideNodeMap[key] = _assets->get<SceneNode>("matchscene.gameplayscene." + key);
        }
    }
    
    void updatePlayerGuide(){
        for (auto key : playerGuideKeys){
            auto node = playerGuideNodeMap[key];
            if (node->isVisible()){
                framesOnScreen++;
                if (framesOnScreen > maxFramesOnScreen){
                    node->setVisible(false);
                }
            }
        }
    }
    
    void showPlayerGuide(std::string key){
        for (auto key : playerGuideKeys){
            auto node = playerGuideNodeMap[key];
            if (node->isVisible()){
                node->setVisible(false);
            }
        }
        auto node = playerGuideNodeMap[key];
        node->setVisible(true);
        framesOnScreen = 0;
    }
    
    void displayOpponentSets(){
        int i = 0;
        for (auto set : _player->getHand().opponentPlayedSets){
            set = _player->getHand().getSortedTiles(set);
            for (auto tile : set){
                auto node = _opponentHandTiles[i];
                node->setTexture(tile->getTileTexture());
                node->setContentSize(30, 38.46f);
                node->doLayout();
                i++;
            }
        }
    }
    
    void displayPlayerSets(){
        int i = 0;
        for (auto set : _player->getHand()._playedSets){
            set = _player->getHand().getSortedTiles(set);
            for (auto tile : set){
                auto node = _playerHandTiles[i];
                node->setTexture(tile->getTileTexture());
                node->setContentSize(30, 38.46f);
                node->doLayout();
                i++;
            }
        }
    }
    
    std::shared_ptr<TileSet::Tile> getTileAtPosition(const cugl::Vec2& mousePos, std::vector<std::shared_ptr<TileSet::Tile>> tiles) {
        for (const auto& tile : tiles) {
            if (tile && tile->tileRect.contains(mousePos)) {
                return tile;
            }
        }
        return nullptr;
    }
    
    int getIndexAtPosition(const Vec2& mousePos, const std::vector<std::shared_ptr<TileSet::Tile>>& tiles) {
        for (int i = 0; i < (int)tiles.size(); ++i) {
            if (tiles[i] && tiles[i]->tileRect.contains(mousePos)) {
                return i;
            }
        }
        return -1;
    }
    
    void endTurnFromTimeout();
    
    void updateAreaVisibility(Vec2 mousePos, float timestep);
    
<<<<<<< HEAD
    
    std::vector<std::shared_ptr<TileSet::Tile>> getWinningHand() const {
        return _winningHand;
    }
    
    void updateTurnTimer(float timestep){
=======
    void updateTurnTimer(float timestep) {
>>>>>>> 987fedf3
        int currTurn = _network->getCurrentTurn();
        if (currTurn != prevTurnId) {
            prevTurnId = currTurn;
<<<<<<< HEAD
            
            if (currTurn == _network->getLocalPid()){
                _turnTimeRemaining = TURN_DURATION;
                turnTimerActive = true;
            } else {
                turnTimerActive = false;
                _turnTimeRemaining = 0.0f;
                _timer->setText("0");
            }
            
=======
            _turnTimeRemaining = TURN_DURATION;
            turnTimerActive = true;
>>>>>>> 987fedf3
        }

        if (!turnTimerActive) return;

        _turnTimeRemaining -= timestep;
        if (_turnTimeRemaining <= 0.0f) {
            _turnTimeRemaining = 0.0f;
            turnTimerActive = false;
            if (currTurn == _network->getLocalPid()) {
                endTurnFromTimeout();
            }
<<<<<<< HEAD
            
            int sec = static_cast<int>(_turnTimeRemaining + 0.999f); // round up
            _timer->setText(std::to_string(sec));
=======
        }

        int seconds = static_cast<int>(std::round(_turnTimeRemaining));
        if (currTurn == _network->getLocalPid()) {
            _timer->setVisible(true);
            _timer2->setVisible(false);
            _timer->setText(std::to_string(seconds));
        }
        else {
            _timer2->setVisible(true);
            _timer->setVisible(false);
            _timer2->setText(std::to_string(seconds));
>>>>>>> 987fedf3
        }
    }

    
    
    
    std::vector<std::shared_ptr<TileSet::Tile>> getLocalHand() const {
        return _network->getHostStatus()
          ? _matchController->getHostHand()
          : _matchController->getClientHand();
    }

    std::vector<std::shared_ptr<TileSet::Tile>> getRemoteHand() const {
        return _network->getHostStatus()
          ? _matchController->getClientHand()
          : _matchController->getHostHand();
    }
    
    
};

#endif /* __MJ_GAME_SCENE_H__ */<|MERGE_RESOLUTION|>--- conflicted
+++ resolved
@@ -68,6 +68,10 @@
     std::shared_ptr<Label> _remainingLabel;
     int opponentSetIndex = 0;
     int playerSetIndex = 0;
+    
+    std::vector<std::shared_ptr<TileSet::Tile>> _myHand;
+    
+    
 protected:
     /** Asset manager for this game mode */
     std::shared_ptr<cugl::AssetManager> _assets;
@@ -199,7 +203,7 @@
     std::vector<std::string> playerGuideKeys;
     std::unordered_map<std::string, std::shared_ptr<SceneNode>> playerGuideNodeMap;
     int framesOnScreen = 0;
-    int maxFramesOnScreen = 180;
+    int maxFramesOnScreen = 50;
     
     // Field to track the time left in the active turn
     float _turnTimeRemaining;
@@ -215,7 +219,7 @@
     bool _wasTradeTileVisible = false;
     
     std::vector<std::shared_ptr<TileSet::Tile>> _winningHand;
-    std::vector<std::shared_ptr<TileSet::Tile>> _myHand;
+
 
 public:
 #pragma mark -
@@ -484,22 +488,35 @@
             "start-your-turn2",
             "drew-try-play",
             "drew-try-discard",
-            "pig-fail"
+            "pig-fail",
+            "hand_overfull"
         };
         
         for (auto key : playerGuideKeys){
             playerGuideNodeMap[key] = _assets->get<SceneNode>("matchscene.gameplayscene." + key);
         }
     }
-    
-    void updatePlayerGuide(){
-        for (auto key : playerGuideKeys){
+
+    void updatePlayerGuide() {
+        for (const auto& key : playerGuideKeys) {
+            if (key == "hand_overfull") continue;  // Skip this guide
+
             auto node = playerGuideNodeMap[key];
-            if (node->isVisible()){
+            if (node->isVisible()) {
                 framesOnScreen++;
-                if (framesOnScreen > maxFramesOnScreen){
+                if (framesOnScreen > maxFramesOnScreen) {
                     node->setVisible(false);
                 }
+            }
+        }
+    }
+    
+    void updatePlayerGuide2(int maxFrames) {
+        auto node = playerGuideNodeMap["hand_overfull"];
+        if (node && node->isVisible()) {
+            framesOnScreen++;
+            if (framesOnScreen > maxFrames) {
+                node->setVisible(false);
             }
         }
     }
@@ -566,65 +583,41 @@
     
     void updateAreaVisibility(Vec2 mousePos, float timestep);
     
-<<<<<<< HEAD
-    
     std::vector<std::shared_ptr<TileSet::Tile>> getWinningHand() const {
         return _winningHand;
     }
     
-    void updateTurnTimer(float timestep){
-=======
     void updateTurnTimer(float timestep) {
->>>>>>> 987fedf3
-        int currTurn = _network->getCurrentTurn();
-        if (currTurn != prevTurnId) {
-            prevTurnId = currTurn;
-<<<<<<< HEAD
-            
-            if (currTurn == _network->getLocalPid()){
+            int currTurn = _network->getCurrentTurn();
+            if (currTurn != prevTurnId) {
+                prevTurnId = currTurn;
                 _turnTimeRemaining = TURN_DURATION;
                 turnTimerActive = true;
-            } else {
+            }
+
+            if (!turnTimerActive) return;
+
+            _turnTimeRemaining -= timestep;
+            if (_turnTimeRemaining <= 0.0f) {
+                _turnTimeRemaining = 0.0f;
                 turnTimerActive = false;
-                _turnTimeRemaining = 0.0f;
-                _timer->setText("0");
-            }
-            
-=======
-            _turnTimeRemaining = TURN_DURATION;
-            turnTimerActive = true;
->>>>>>> 987fedf3
-        }
-
-        if (!turnTimerActive) return;
-
-        _turnTimeRemaining -= timestep;
-        if (_turnTimeRemaining <= 0.0f) {
-            _turnTimeRemaining = 0.0f;
-            turnTimerActive = false;
+                if (currTurn == _network->getLocalPid()) {
+                    endTurnFromTimeout();
+                }
+            }
+
+            int seconds = static_cast<int>(std::round(_turnTimeRemaining));
             if (currTurn == _network->getLocalPid()) {
-                endTurnFromTimeout();
-            }
-<<<<<<< HEAD
-            
-            int sec = static_cast<int>(_turnTimeRemaining + 0.999f); // round up
-            _timer->setText(std::to_string(sec));
-=======
-        }
-
-        int seconds = static_cast<int>(std::round(_turnTimeRemaining));
-        if (currTurn == _network->getLocalPid()) {
-            _timer->setVisible(true);
-            _timer2->setVisible(false);
-            _timer->setText(std::to_string(seconds));
-        }
-        else {
-            _timer2->setVisible(true);
-            _timer->setVisible(false);
-            _timer2->setText(std::to_string(seconds));
->>>>>>> 987fedf3
-        }
-    }
+                _timer->setVisible(true);
+                _timer2->setVisible(false);
+                _timer->setText(std::to_string(seconds));
+            }
+            else {
+                _timer2->setVisible(true);
+                _timer->setVisible(false);
+                _timer2->setText(std::to_string(seconds));
+            }
+        }
 
     
     
