//
//  MJAnimationController.h
//  Mahsjong
//
//  Created by Walker Strauss on 3/31/25.
//

#ifndef __MJ_ANIMATION_CONTROLLER_H__
#define __MJ_ANIMATION_CONTROLLER_H__
#include "MJGameScene.h"
#include "MJMenuScene.h"
#include "MJHostScene.h"
#include "MJClientScene.h"
#include "MJSettingScene.h"
#include "MJPauseScene.h"
#include "MJGameOverScene.h"
#include "MJTileSet.h"
#include "MJPile.h"

using namespace cugl;
using namespace cugl::graphics;
using namespace cugl::scene2;

class AnimationController {
private:
    float _frameTimer = 0.0f;
    float _frameDelay = 0.2f;
    static AnimationController* _instance;
    /** Struct that stores information about an sprite node being animated */
    struct SpriteSheetAnimation {
        std::shared_ptr<scene2::SpriteNode> node;
        int begin;
        int end;
        bool loop;
        
        int currFrame;
        float time;
        bool done;
        float fps;
        
        SpriteSheetAnimation(std::shared_ptr<SpriteNode> animNode, int first, int last, bool l, float framesPerSecond = 12.0f) : node(animNode), begin(first), end(last), loop(l), currFrame(first), time(0.0f), done(false), fps(framesPerSecond) {
            node->setFrame(currFrame);
        }
        
        void update(float dt) {
            if (done){
                return;
            }
            
            time += dt;
            
            if (time > 1.0f / fps){
                currFrame++;
                time = 0.0f;
            }
            
            if (currFrame > end){
                if (loop){
                    currFrame = begin;
                } else {
                    currFrame = end;
                    done = true;
                }
            }
            
            node->setFrame(currFrame);
        }
    };
    
    /** Struct representation tile movement and scaling animation */
    struct TileAnim {
        std::shared_ptr<TileSet::Tile> tile;
        Vec2 startPos, endPos;
        float startScale, endScale;
        float origScale;
        int frames;
        int currFrame;
        bool done;
        /** Whether we are animating growing in selection */
        bool growing;
        
        TileAnim(std::shared_ptr<TileSet::Tile> tile, Vec2 startPos, Vec2 endPos, float startScale, float endScale, int fps, bool isGrowing = true) : tile(tile), startPos(startPos), endPos(endPos), startScale(startScale), endScale(endScale), origScale(startScale), currFrame(0), done(false), growing(isGrowing) {
            frames = fps;
        }
        
        void update(float dt){
            if (done) return;
            
            currFrame++;
            
            if (currFrame >= frames){
                currFrame = frames;
                done = true;
            }
            
            float diffTime = float(currFrame) / float(frames);
            tile->pos = Vec2(startPos * (1-diffTime) + endPos * diffTime);
            tile->_scale = startScale * (1-diffTime) + endScale * diffTime;
        }
    };
    
    /** Struct for sprite node animations */
    struct SpriteNodeMorphAnim {
        std::shared_ptr<TileSet::Tile> tile;
        std::shared_ptr<scene2::TexturedNode> backTextureNode;
        std::shared_ptr<scene2::SceneNode> container;
        std::shared_ptr<graphics::Texture> convergeSheet;
        std::shared_ptr<graphics::Texture> divergeSheet;
        std::shared_ptr<graphics::Texture> idle;
        
        int frames;
        int currFrame;
        float time;
        
        bool converging;
        bool diverging;
        bool done;
        
        SpriteNodeMorphAnim(std::shared_ptr<TileSet::Tile>& tile, std::shared_ptr<cugl::graphics::Texture> convergeSheet, std::shared_ptr<cugl::graphics::Texture> divergeSheet, std::shared_ptr<cugl::graphics::Texture> idle, int fps) : tile(tile), convergeSheet(convergeSheet), divergeSheet(divergeSheet), frames(fps), converging(true), diverging(false), done(false), currFrame(0), idle(idle){
            backTextureNode = tile->getBackTextureNode();
            container = tile->getContainer();
            time = 0;
            
            tile->getContainer()->removeChild(tile->getFaceSpriteNode());
            
            tile->setFrontSpriteNode(scene2::SpriteNode::allocWithSheet(convergeSheet, 4, 4));
            tile->getFaceSpriteNode()->setFrame(currFrame);
            
            float width_origin = tile->getContainer()->getContentSize().width/2;
            float height_origin = tile->getContainer()->getContentSize().height/2;
            
            tile->getFaceSpriteNode()->setAnchor(Vec2::ANCHOR_CENTER);
            tile->getFaceSpriteNode()->setPosition(width_origin, height_origin);
            
            tile->getContainer()->addChild(tile->getFaceSpriteNode());
        };
        
        void update(float dt) {
            if(done) {
                return;
            }
            
            time += dt;
            
            if(time > 1.0f / frames) {
                currFrame = converging ? currFrame + 1 : currFrame - 1;
                time = 0.0f;
                
                if(converging && !diverging) {
                    if(currFrame > 15) {
                        currFrame = 15;
                        tile->getContainer()->removeChild(tile->getFaceSpriteNode());
                        
                        tile->setFrontSpriteNode(scene2::SpriteNode::allocWithSheet(divergeSheet, 4, 4));
                        tile->getFaceSpriteNode()->setFrame(currFrame);
                        
                        float width_origin = tile->getContainer()->getContentSize().width/2;
                        float height_origin = tile->getContainer()->getContentSize().height/2;
                        
                        tile->getFaceSpriteNode()->setAnchor(Vec2::ANCHOR_CENTER);
                        tile->getFaceSpriteNode()->setPosition(width_origin, height_origin);
                        
                        tile->getContainer()->addChild(tile->getFaceSpriteNode());
                        
                        converging = false;
                        diverging = true;
                    }
                }
                else if (diverging && !converging) {
                    if(currFrame < 0) {
                        tile->getContainer()->removeChild(tile->getFaceSpriteNode());
                        
                        tile->setFrontSpriteNode(scene2::SpriteNode::allocWithSheet(idle, 1, 1));
                        
                        float width_origin = tile->getContainer()->getContentSize().width/2;
                        float height_origin = tile->getContainer()->getContentSize().height/2;
                        
                        tile->getFaceSpriteNode()->setAnchor(Vec2::ANCHOR_CENTER);
                        tile->getFaceSpriteNode()->setPosition(width_origin, height_origin);
                        
                        tile->getContainer()->addChild(tile->getFaceSpriteNode());
                        
                        diverging = false;
                        done = true;
                    }
                }
            }
            
            if(diverging || converging) {
                tile->getFaceSpriteNode()->setFrame(currFrame);
            }
        }
    };
    
<<<<<<< HEAD
    struct SpriteNodeFlipAnim {
        std::shared_ptr<TileSet::Tile> tile;
        std::shared_ptr<graphics::Texture> frontTexture;
        std::shared_ptr<graphics::Texture> backTexture;
        
        int frames;
        int currFrame;
        float scale;
        float time;
        
        bool done;
        bool converging;
        bool diverging;
        bool flipToFace;
        
        float speed = 8.0f;
        
        SpriteNodeFlipAnim(std::shared_ptr<TileSet::Tile> tile, std::shared_ptr<graphics::Texture> frontTexture, std::shared_ptr<graphics::Texture> backTexture, float scale, int fps, bool flipToFace) : tile(tile), frontTexture(frontTexture), backTexture(backTexture), scale(scale), frames(fps), currFrame(0), time(0), done(false), flipToFace(flipToFace) {
            tile->animating = true;
            converging = true;
            diverging = false;
        };
        
        void update(float dt) {
            if (done) {
                return;
            }
            
            time += dt * speed;
            
            if(time > 1.0f / frames) {
                currFrame += 1;
                time = 0.0f;
                if(converging) {
                    if(currFrame > frames) {
                        tile->getContainer()->removeChild(tile->getBackTextureNode());
                        
                        float width_origin = tile->getContainer()->getContentSize().width/2;
                        float height_origin = tile->getContainer()->getContentSize().height/2;
                        
                        tile->setBackTexture(backTexture);
                        tile->getBackTextureNode()->setAnchor(Vec2::ANCHOR_CENTER);
                        tile->getBackTextureNode()->setPosition(width_origin, height_origin);
                        
                        tile->getContainer()->addChild(tile->getBackTextureNode());
                        
                        if(flipToFace) {
                            tile->getContainer()->removeChild(tile->getFaceSpriteNode());
                            tile->getContainer()->addChild(tile->getFaceSpriteNode());
                        }
                        
                        converging = false;
                        diverging = true;
                        
                        currFrame = 0;
                    }
                }
                else if (diverging && currFrame > frames) {
                    tile->animating = false;
                    diverging = false;
                    done = true;
                }
                
                if (converging || diverging){
                    float xScale = tile->getContainer()->getScale().x;
                    if (converging) {
                        xScale -= scale / frames;
                    }
                    else {
                        xScale += scale / frames;
                    }
                    tile->getContainer()->setScale(xScale, tile->getContainer()->getScale().y);
                }
=======
    struct FadeAnim {
        std::shared_ptr<SceneNode> node;
        float duration;
        float timeElapsed;
        bool fadeIn;
        bool active = false;
        
        FadeAnim(std::shared_ptr<SceneNode> n, float d, bool f) : node(n), duration(d), timeElapsed(0.0f), fadeIn(f){
            active = true;
        }
        
        void update(float timestep){
            if (!active){
                return;
            }
            
            timeElapsed += timestep;
            float progress = std::min(timeElapsed / duration, 1.0f);
            int alpha = fadeIn ? (int)(255 * progress) : (int)(255 * (1 - progress));

            Color4 color = node->getColor();
            color.a = alpha;
            node->setColor(color);
            
            if (progress == 1.0f) {
                active = false;
                node->setVisible(fadeIn);
>>>>>>> 7f6e0d87
            }
        }
    };
    
    /** Reference to asset manager for getting sprite sheets */
    std::shared_ptr<cugl::AssetManager> _assets;
    /** Vector holding sprites for controller animating */
    std::vector<SpriteSheetAnimation> _spriteSheetAnimations;
    /** Vector holding tile animations */
    std::vector<TileAnim> _TileAnims;
    /** Vector holding sprite node animations */
<<<<<<< HEAD
    std::vector<SpriteNodeMorphAnim> _spriteNodeMorphAnims;
    std::vector<SpriteNodeFlipAnim> _spriteNodeFlipAnims;
=======
    std::vector<SpriteNodeAnim> _spriteNodeAnims;
    /** Vector holding fade animations */
    std::vector<FadeAnim> _fadeAnims;
>>>>>>> 7f6e0d87
    /** Whether the animation controller is currently paused */
    bool _paused;
    
public:
#pragma mark -
#pragma mark Constructors
    
    static AnimationController& getInstance(){
        if (!_instance){
            _instance = new AnimationController();
        }
        return *_instance;
    }
    
    AnimationController() : _assets(nullptr ) {}
    
    /**
     * Initializes the animation controller with an asset manager
     *
     * @param assets    The asset manager to get game sounds from
     * @return true if initialization was successful, and false otherwise
     */
    bool init(const std::shared_ptr<cugl::AssetManager>& assets);
    
#pragma mark -
#pragma mark Gameplay Handling
    /**
     * Method to add an animation to the vector of animations for this controller
     */
    void addSpriteSheetAnimation(const std::shared_ptr<scene2::SpriteNode>& node, int first, int last, bool loop, float fps = 12.0f){
        _spriteSheetAnimations.emplace_back(node, first, last, loop, fps);
    }
    
    /**
     * Method to add a tile animation
     */
    void addTileAnim(const std::shared_ptr<TileSet::Tile>& tile, Vec2 startPos, Vec2 endPos, float startScale, float endScale, int fps, bool isGrowing = true){
        _TileAnims.emplace_back(tile, startPos, endPos, startScale, endScale, fps, isGrowing);
    }
    
    /**
     * Method to add a sprite node animation
     */
    void addSpriteNodeMorphAnim(std::shared_ptr<TileSet::Tile>& tile, std::shared_ptr<graphics::Texture> fromTexture, std::shared_ptr<graphics::Texture> toTexture, std::shared_ptr<graphics::Texture> idle, int fps) {
        _spriteNodeMorphAnims.emplace_back(tile, fromTexture, toTexture, idle, fps);
    }
    
    void addSpriteNodeFlipAnim(std::shared_ptr<TileSet::Tile>& tile, std::shared_ptr<graphics::Texture> frontTexture, std::shared_ptr<graphics::Texture> backTexture, float scale, int fps, bool flipToFace) {
        _spriteNodeFlipAnims.emplace_back(tile, frontTexture, backTexture, scale, fps, flipToFace);
    }
    
    void fadeIn(std::shared_ptr<SceneNode> node, float duration){
        for (auto& anim: _fadeAnims){
            if (anim.node == node && anim.fadeIn && anim.active){
                return;
            }
        }
        node->setVisible(true);
        _fadeAnims.emplace_back(node, duration, true);
    }
    
    void fadeOut(std::shared_ptr<SceneNode> node, float duration){
        for (auto& anim: _fadeAnims){
            if (anim.node == node && !anim.fadeIn && anim.active){
                return;
            }
        }
        _fadeAnims.emplace_back(node, duration, false);
    }
    
    void tryAddFade(std::shared_ptr<SceneNode> node, bool shouldShow, float duration, bool& wasVisible){
        if (shouldShow && !wasVisible){
            fadeIn(node, duration);
            wasVisible = true;
        } else if (!shouldShow && wasVisible){
            fadeOut(node, duration);
            wasVisible = false;
        }
    }
    
    bool isTileAnimated(const std::shared_ptr<TileSet::Tile>& tile){
        for (const auto& anim : _TileAnims){
            if (anim.tile == tile){
                return true;
            }
        }
        return false;
    }
    
    /**
     * Update all animations
     */
    void update(float dt);
    
    /**
     * Pause all animations
     */
    void pause(){
        _paused = true;
    }
    
    /**
     * Resume all animations
     */
    void resume(){
        _paused = false;
    }
    
    /**
     * Reset all animations
     */
    void reset(){
        for (auto& anim : _spriteSheetAnimations){
            anim.currFrame = anim.begin;
            anim.time = 0.0f;
            anim.done = false;
        }
    }
    
    /** Stop all animations */
    void stop(){
        for (auto& anim : _spriteSheetAnimations) {
            anim.done = true;
        }
    }
    
    void animateTileSelect(std::shared_ptr<TileSet::Tile> tile, float f){
        addTileAnim(tile, tile->pos, tile->pos + Vec2(0, 5.0f), tile->_scale, tile->_scale * 1.4f, f/2);
    }
    
    void animateTileDeselect(std::shared_ptr<TileSet::Tile> tile, float f){
        addTileAnim(tile, tile->pos, tile->pos - Vec2(0, 10.0f), tile->_scale, tile->_scale, f);
    }
    
    void animateTileMorph(std::shared_ptr<TileSet::Tile>& tile, std::shared_ptr<graphics::Texture> fromTexture, std::shared_ptr<graphics::Texture> toTexture, std::shared_ptr<graphics::Texture> idle, float f) {
        addSpriteNodeMorphAnim(tile, fromTexture, toTexture, idle, f);
    }
    
    void animateTileFlip(std::shared_ptr<TileSet::Tile>& tile, std::shared_ptr<Texture>& frontTexture, std::shared_ptr<Texture>& backTexture, float scale, float f, bool flipToFace) {
        addSpriteNodeFlipAnim(tile, frontTexture, backTexture, scale, f, flipToFace);
    }
};

#endif<|MERGE_RESOLUTION|>--- conflicted
+++ resolved
@@ -192,7 +192,6 @@
         }
     };
     
-<<<<<<< HEAD
     struct SpriteNodeFlipAnim {
         std::shared_ptr<TileSet::Tile> tile;
         std::shared_ptr<graphics::Texture> frontTexture;
@@ -266,7 +265,7 @@
                     }
                     tile->getContainer()->setScale(xScale, tile->getContainer()->getScale().y);
                 }
-=======
+              
     struct FadeAnim {
         std::shared_ptr<SceneNode> node;
         float duration;
@@ -294,7 +293,6 @@
             if (progress == 1.0f) {
                 active = false;
                 node->setVisible(fadeIn);
->>>>>>> 7f6e0d87
             }
         }
     };
@@ -306,14 +304,10 @@
     /** Vector holding tile animations */
     std::vector<TileAnim> _TileAnims;
     /** Vector holding sprite node animations */
-<<<<<<< HEAD
     std::vector<SpriteNodeMorphAnim> _spriteNodeMorphAnims;
     std::vector<SpriteNodeFlipAnim> _spriteNodeFlipAnims;
-=======
-    std::vector<SpriteNodeAnim> _spriteNodeAnims;
     /** Vector holding fade animations */
     std::vector<FadeAnim> _fadeAnims;
->>>>>>> 7f6e0d87
     /** Whether the animation controller is currently paused */
     bool _paused;
     
