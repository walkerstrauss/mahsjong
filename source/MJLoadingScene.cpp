--- conflicted
+++ resolved
@@ -48,26 +48,11 @@
 
 
 void OurLoadingScene::resizeScene() {
-<<<<<<< HEAD
     Scene2::initWithHint(0, 720);
     Size dimen = getSize();
     _after->setContentSize(dimen);
     _after->getChild(0)->setContentSize(dimen);
     _after->doLayout();
-=======
-    std::shared_ptr<SceneNode> node = _assets->get<SceneNode>("load.after");
-    node->setContentSize(getSize());
-    node->doLayout();
-    //std::shared_ptr<cugl::scene2::SceneNode> loadLayer =
-    //    std::dynamic_pointer_cast<cugl::scene2::SceneNode>(this->getChildByName("load"));
-
-    //loadLayer->setContentSize(cugl::Size(1280, 720));
-    
-    }
-    
-
->>>>>>> b43952df
-    
     
     /**
     
