--- conflicted
+++ resolved
@@ -289,7 +289,7 @@
      */
     void dispose();
     
-<<<<<<< HEAD
+
     void setOpponentAnimType(OpponentAnimType type){
         _celestialAnim = type;
     }
@@ -297,8 +297,7 @@
     OpponentAnimType getOpponentAnimType(){
         return _celestialAnim;
     }
-=======
-    
+
     std::vector<std::shared_ptr<TileSet::Tile>> getWinningHand() const {
         bool isHost = _network->getHostStatus();
         return isHost ? hostPlayer->getHand()._tiles : clientPlayer->getHand()._tiles;
@@ -312,12 +311,6 @@
         return clientPlayer->getHand()._tiles;
     }
 
-    
-    
-    
-    
-    
->>>>>>> 0e8068ba
 };
 
 #endif /* __MJ_MATCH_CONTROLLER__ */