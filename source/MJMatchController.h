//
//  MJMatchController.h
//  Mahsjong
//
//  Created by Patrick Choo on 3/27/25.
//

#ifndef __MJ_MATCH_CONTROLLER_H__
#define __MJ_MATCH_CONTROLLER_H__
#include <cugl/cugl.h>
#include "MJTileSet.h"
#include "MJPlayer.h"
#include "MJPile.h"
#include "MJDiscardPile.h"
#include "MJDiscardUIScene.h"
#include "MJNetworkController.h"

/**
 * A managing the current state of the game. This includes the pile, deck, and the tiles.
 */
class MatchController {
public:
    /** Enum for states of the game */
    enum Choice {
        NONE,
        DISCARDUIUPDATE,
<<<<<<< HEAD
        MONKEYTILE,
=======
        DRAWNDISCARD,
        SUCCESS_SET,
        FAILED_SET, 
>>>>>>> 51ecb440
        WIN,
        LOSE
    };
    
protected:
    /** The network connection */
    std::shared_ptr<NetworkController> _network;
    /** The asset manager */
    std::shared_ptr<cugl::AssetManager> _assets;
    /** The TileSet (the model holding all of our tiles) */
    std::shared_ptr<TileSet> _tileSet;
    /** The pile (the model holding the tiles in the layer) */
    std::shared_ptr<Pile> _pile;
    /** The discard pile holding the discarded tiles by both players*/
    std::shared_ptr<DiscardPile> _discardPile; 
    /** The current state of the game */
    Choice _choice;
    /** The instance of the monkey tile that was played */
    std::shared_ptr<TileSet::Tile> _monkeyTile;
    /** Currnet active state of game */
    bool _active; 
    
    /** If current player has already drawn from the pile/discard or not */
    bool hasDrawn = true;
    /** If current player has already discarded or not */
    bool hasDiscarded = true;
    /** If current player has played a celestial tile or not */
    bool hasPlayedCelestial = false;
    
    
public:
    /** The host player */
    std::shared_ptr<Player> hostPlayer;
    /** The client player */
    std::shared_ptr<Player> clientPlayer;
    
    /**
     * Creates a new game mode with the default values
     *
     * This constructor does not allocate any objects or start the game.
     * This allows us to use the object without a heap pointer
     */
    MatchController() {};
    
    /**
     * Disposes the MatchController
     */
    ~MatchController() { dispose(); }
    
    /**
     * Initializes the controller contents, and starts the game
     *
     * The constructor does not allocate any objects or memory. This allows
     * us to have a non-pointer reference to this controller, reducing our memory
     * allocation. Instead, allocation happens in this method
     *
     * @param assets    the asset manager for the game
     * @param network   the network controller for the game
     *  @returns true if init was successful, false otherwise
     */
    bool init(const std::shared_ptr<cugl::AssetManager>& assets, std::shared_ptr<NetworkController>& network);
    
    /**
     * Initializes the host game with objects and sends INGAME status to client. This
     * function initializes the initial representation and state of all in-game objects; this
     * includes the tileset, deck, pile, discard pile, and players.
     */
    void initHost();
    
    /**
     * Initializes the client game with the representation as made by host. Reads the tileSet
     * map JSON, instantiating the tilset, deck, players, and pile as specificed by the JSON. 
     */
    void initClient();
    
    /**
     * Draws a tile from the pile to the player that called the method. After drawing, it broadcasts
     * the state of the pile and updates any tiles associated with the action performed
     */
    void drawTile();
    
    /**
     *  Draws the most recently drawn tile from the discard pile. After drawing, it broadcasts that a
     *  tile has been drawn from the discard pile. However, for the sake of efficiency, the broadcasted
     *  message DOES NOT remove the discarded tile from the pile, rather it makes the tile invisible
     *  giving the illusion that it has been drawn.
     *
     * @returns     true if drawing from discard is successful
     */
    bool drawDiscard(); 
    
    /**
     * Discards the currently dragged tile. After discarding, it broadcasts the newly discarded tile
     * to opposing player and updates the discarded pile element.
     *
     * @param isHost       Whether or not current player is host
     * @param tile      The tile that was discarded
     * @returns true if discard was successful, else false
     */
    bool discardTile(std::shared_ptr<TileSet::Tile> tile);
    
    /**
     * Plays the currently selected tiles as a set for this player.
     *
     * @return  true if playing set was successful, false otherwise
     */
    bool playSet();
    
    /**
     * Plays the inputted celestial tile, if tile is not a celestial tile then the function returns false.
     * Calls the appropriate function according to the celestial tile type. It then broadcasts
     * the tile that was played.
     *
     * @param celestialTile     The celestial tile that was played
     * @returns True if celestial was played, false if not
     */
    bool playCelestial(std::shared_ptr<TileSet::Tile>& celestialTile);
    
    /**
     * Executes the Rooster celestial tile effect (reshuffle pile) in current game scene. It then broadcasts the change
     * to opposing player.
     */
    void playRooster(std::shared_ptr<TileSet::Tile>& celestialTile);
    
    /**
     * Executes the Ox celestial tile effect (random debuff 2) in current game scene. It then broadcasts the change
     * to opposing player.
     */
    void playOx(std::shared_ptr<TileSet::Tile>& celestialTile);
    
    /**
     * Executes the Rabbit celestial tile effect  (change rank of random tile) in current game scene. It then broadcasts the change
     * to opposing player.
     */
    void playRabbit(std::shared_ptr<TileSet::Tile>& celestialTile);
    
    /**
     * Executes the Snake celestial tile effect  (change suit of random tile) in current game scene. It then broadcasts the change
     * to opposing player.
     */
    void playSnake(std::shared_ptr<TileSet::Tile>& celestialTile);
    
    /**
     * Executes the Monkey celestial tile effect (trade tiles) given the selected tile by the player. It will give the selected tile to the opponent and then take a random tile from them.
     */
    void playMonkey(std::shared_ptr<TileSet::Tile>& selectedTile);
    
    /** Applies the effect of the celestial tile played by opponent by using the celestial state of the network. */
    void celestialEffect();
    
    /**
     * Call back for ending the turn for the current player. Must have drawn from the pile and dicsarded/played
     * a tile in order to end turn successfully. Resets the current turn requirements with a sucessful end.
     */
    void endTurn(); 
    
    /**
     * Resets the state of the current turn. Called after the turn ends to allow the next player to draw,
     * play, and discard tiles.
     */
    void resetTurn() {
        hasDrawn = false;
        hasDiscarded = false;
        hasPlayedCelestial = false;
    }
    
    /** Gets the current state of game */
    Choice getChoice() {
        return _choice; 
    }
    
    /** Sets the current state of game */
    void setChoice(Choice choice) {
        _choice = choice;
    }
    
    /** Gets the current tileSet representation */
    std::shared_ptr<TileSet> getTileSet() {
        return _tileSet;
    }
    
    /** Gets the current pile representation */
    std::shared_ptr<Pile> getPile() {
        return _pile;
    }
    
    /** Gets the current discard pile representation */
    std::shared_ptr<DiscardPile> getDiscardPile() {
        return _discardPile;
    }
    
    /**
     * The method called to update the game mode
     *
     * @param timestep The amount of time (in seconds) since the last frame
     */
    void update(float timestep);
    
    /**
     * Disposes of all (non-static) resources allocated to this mode.
     */
    void dispose();
};

#endif /* __MJ_MATCH_CONTROLLER__ */<|MERGE_RESOLUTION|>--- conflicted
+++ resolved
@@ -24,13 +24,10 @@
     enum Choice {
         NONE,
         DISCARDUIUPDATE,
-<<<<<<< HEAD
         MONKEYTILE,
-=======
         DRAWNDISCARD,
         SUCCESS_SET,
         FAILED_SET, 
->>>>>>> 51ecb440
         WIN,
         LOSE
     };
