//
//  MJPile.h
//  Mahsjong
//
//  Created by Patrick Choo on 2/18/25.
//

#ifndef __MJ_PILE_H__
#define __MJ_PILE_H__

#include <cugl/cugl.h>
#include "MJTileSet.h"
#include "MJInputController.h"

/**
 * This is the class intializing and handling the pile.
 */
class Player;
class Pile {
public:
    enum Choice {
        NONE,
        SHUFFLE
    };
private:
    /** Number of possible tiles in pile */
    int _pileSize;
    
public:
    std::shared_ptr<AssetManager> _assets;
    /** Two dimensional vector representing pile tiles */
    std::vector<std::vector<std::shared_ptr<TileSet::Tile>>> _pile;
    /** Random Generator */
    cugl::Random rdPile;
    /** Map containing all tiles and their pile coordinates */
    std::map<std::string, cugl::Vec2> _pileMap;
    /** Vector representing tiles drawn from the pile */
    std::vector<std::shared_ptr<TileSet::Tile>> _draw;
    /** A reference the tileset in our game */
    std::shared_ptr<TileSet> _tileSet;
    /** Stores the location of our pair in the pile */
    std::vector<std::shared_ptr<TileSet::Tile>> _pairs;
    /** The rect of the pile */
    cugl::Rect pileBox;
    /** Time for pile jump effect */
    float time;
    /** Choice */
    Choice choice;
#pragma mark -
#pragma mark Constructors
    
    /**
     * Initializes a new layer of the pile with tiles drawn from the deck
     *
     * @param size             the size the pile should be
     * @param tileSet      the tileset to draw from to build the pile
     */
    bool initPile(int size, std::shared_ptr<TileSet> tileSet, bool isHost, std::shared_ptr<AssetManager>& _assets);
    
    void initPileTutorialMode();
    /**
     * Creates a new pile according to size. Initializes all pile elements to 0
     *
     * @return true if pile was created successfully, and false otherwise
     */
    bool createEmptyPile();
    
    /**
     * Creates a new pile and positions them for drawing to the screen
     *
     * @return true if the pile was created successfully, and false otherwise
     */
    bool createPile();
    
    /**
     * Method to update the positions of the tiles in pile
     */
    void setTilePositions(bool shuffling);
    
    /**
     * Updates the positions of each tile and their textures
     */
    void updateTilePositions(float dt);
    
    void animTilePositions(int frames = 1);
    
    /** Returns false if pile has at least one tile left*/
    bool isEmpty();
    
#pragma mark -
#pragma mark Gameplay Handling
    /**
     * Method to get the size of the pile
     *
     * @return the size of the pile
     */
    int getPileSize() {
        return _pileSize;
    }
    
    /**
     * Method to get the size of the remaining top layer of the pile
     *
     * @return the size of the visible layer of tiles in the pile
     */
    int getVisibleSize() {
        if (_pile.empty()) {
            return 0;
        }
        
        int visible = 0;
        for (int i = 0; i < _pileSize; i++) {
            for (int j = 0; j < _pileSize; j++) {
                if (_pile[i][j] != nullptr) {
                    visible += 1;
                }
            }
        }
        return visible;
    }
    
    /**
     * Method to get the tiles drawn from the pile for the player
     *
     * @param number_of_tiles   the number of tiles to draw from the pile
     * @return a vector of tiles to add to the player hand
     */
    std::vector<std::shared_ptr<TileSet::Tile>> tilesDrawn(int number_of_tiles);
    
    /**
     * Method to handle pair making for the pile, including removing from pile and returning removed tiles
     *
     * @param player    the player whose hand the tiles in the pair are being drawn to
     * @return a vector of tiles in the pair
     */
    std::vector<std::shared_ptr<TileSet::Tile>> pairTile(const std::shared_ptr<Player>& player);
    
    /** Returns the flattened 1D representation of the 2D pile. */
    std::vector<std::shared_ptr<TileSet::Tile>> flattenedPile() {
        std::vector<std::shared_ptr<TileSet::Tile>> flattenedPile;
        for (auto& row : _pile) {
            for (auto& tile : row) {
                if (tile != nullptr) {
                    flattenedPile.push_back(tile);
                }
            }
        }
        return flattenedPile;
    }
        
    /**
     *  Returns the index of the row that the given tile is in.
     */
    int selectedRow(std::shared_ptr<TileSet::Tile> tile);
    
    /**
     * Remakes pile according to the player who drew the last tile in the pile
     */
    void remakePile(bool shuffling);
    
    /**
     * Method to draw the tiles in the pile
     *
     * @param batch     the SpriteBatch to draw the pile tiles to
     * @param size       the size of the pile
     * @param position the position of the pile to draw
     */
    void draw(const std::shared_ptr<cugl::graphics::SpriteBatch>& batch);
    
    /**
     * Method to check if the player has selected two tiles that form a pair and handle pairs
     *
     * @param player    the player for the game
     */
    void pairs(const cugl::Vec2 mousePos, const std::shared_ptr<Player>& player);
    
    /**
     * Updates a singular tile within the pile (receiver action)
     *
     * @param pileTile  the json representation of a tile
     */
    void removePileTile(const std::shared_ptr<cugl::JsonValue> tileJson, bool isHostDraw);
    
    /**
     * Removes a singular tile within the pile (sender action
     */
    void removeTile(std::shared_ptr<TileSet::Tile> tile);
        
    /**
     * Reshuffles the tiles within the pile
     */
    void reshufflePile();
    
    /**
     * Fills the pile with nullptrs
     */
    void clearPile(){
        for (int i = 0; i < _pileSize; ++i) {
            for (int j = 0; j < _pileSize; ++j) {
                _pile[i][j] = nullptr;
            }
        }
    }
    
    /**
     * Remove inputted number of tiles iteratively
     */
    void removeNumTiles(int nums);
    
    /** Updates the pile indexes of tiles in the given row to the new order. */
    void updateRow(int row, const std::vector<std::shared_ptr<TileSet::Tile>>& tiles, float dt);
    
    /** Pile jump effect */
    void pileJump(float dt);
    
<<<<<<< HEAD
    
=======
    /** Pile flip and move to position*/
    void pileFlipMoveAway(std::unordered_map<std::shared_ptr<TileSet::Tile>, Vec2> tilePos);
    
    /** Pile flip effect  and move to center*/
    void pileFlipMoveCenter();
>>>>>>> 987fedf3

    
};
#endif /* __MJ_PILE_H__ */


<|MERGE_RESOLUTION|>--- conflicted
+++ resolved
@@ -213,15 +213,11 @@
     /** Pile jump effect */
     void pileJump(float dt);
     
-<<<<<<< HEAD
-    
-=======
     /** Pile flip and move to position*/
     void pileFlipMoveAway(std::unordered_map<std::shared_ptr<TileSet::Tile>, Vec2> tilePos);
     
     /** Pile flip effect  and move to center*/
     void pileFlipMoveCenter();
->>>>>>> 987fedf3
 
     
 };
