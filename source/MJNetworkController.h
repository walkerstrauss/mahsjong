--- conflicted
+++ resolved
@@ -372,11 +372,8 @@
      * @param celestialTile     The JSON representation of the celestial tile
      * @param celestialType     The type of celestial tile that was played
      */
-<<<<<<< HEAD
     void broadcastCelestialTile(int isHost, const std::shared_ptr<cugl::JsonValue>& changedTilesJson, const std::shared_ptr<cugl::JsonValue>& celestialTile, std::string celestialType);
-=======
-    void broadcastCelestialTile(int isHost, const std::shared_ptr<cugl::JsonValue>& celestialTile, std::string celestialType);
->>>>>>> 3f889426
+  
     /**
      * Broadcasts a message that the game has concluded
      *
