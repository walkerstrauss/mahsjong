--- conflicted
+++ resolved
@@ -527,26 +527,13 @@
     _pileUINode->_root->render(_batch);
     _pile->draw(_batch);
     _player->draw(_batch);
-<<<<<<< HEAD
-
-    if(_dragInitiated && _draggingTile) {
-        _discardPile->draw(_batch);
-    }
-    
+
     for (auto key : playerGuideKeys){
         auto node = playerGuideNodeMap[key];
         if (framesOnScreen > 0 && framesOnScreen < maxFramesOnScreen && node->isVisible()){
             node->render(_batch);
         }
     }
-=======
-//    for (auto key : playerGuideKeys){
-//        auto node = playerGuideNodeMap[key];
-//        if (node->isVisible()){
-//            node->render(_batch);
-//        }
-//    }
->>>>>>> 83c7bf7b
 
     _discardUINode->_root->render(_batch);
     
