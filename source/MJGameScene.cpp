--- conflicted
+++ resolved
@@ -1172,37 +1172,6 @@
     switch(_matchController->getOpponentAnimType()){
         case MatchController::OX:
 //            addCelestialAnim("ox");
-<<<<<<< HEAD
-            AnimationController::getInstance().addSpriteSheetAnimation(_oxSheet, 0, 7, true, 2, 5.0f, false);
-            break;
-        case MatchController::SNAKE:
-//            addCelestialAnim("snake");
-            AnimationController::getInstance().addSpriteSheetAnimation(_snakeSheet, 0, 18, true, 2, 5.0f, false);
-            break;
-        case MatchController::RABBIT:
-//            addCelestialAnim("rabbit");
-            AnimationController::getInstance().addSpriteSheetAnimation(_rabbitSheet, 0, 7, true,2, 5.0f, false);
-            break;
-        case MatchController::RAT:
-//            addCelestialAnim("rat");
-            AnimationController::getInstance().addSpriteSheetAnimation(_ratSheet, 0, 13, true,2, 5.0f, false);
-            break;
-        case MatchController::MONKEY:
-//            addCelestialAnim("monkey");
-            AnimationController::getInstance().addSpriteSheetAnimation(_monkeySheet, 0, 9, true,2, 5.0f, false);
-            break;
-        case MatchController::DRAGON:
-//            addCelestialAnim("dragon");
-            AnimationController::getInstance().addSpriteSheetAnimation(_dragonSheet, 0, 16, true,2, 5.0f, false);
-            break;
-        case MatchController::ROOSTER:
-//            addCelestialAnim("rooster");
-            AnimationController::getInstance().addSpriteSheetAnimation(_roosterSheet, 0, 12, true,2, 5.0f, false);
-            break;
-        case MatchController::PIG:
-//            addCelestialAnim("pig");
-            AnimationController::getInstance().addSpriteSheetAnimation(_pigSheet, 0, 14, true,2, 5.0f, false);
-=======
             AnimationController::getInstance().addSpriteSheetAnimation(_oxSheet, 0, 6, true, 3);
             break;
         case MatchController::SNAKE:
@@ -1232,7 +1201,6 @@
         case MatchController::PIG:
 //            addCelestialAnim("pig");
             AnimationController::getInstance().addSpriteSheetAnimation(_pigSheet, 0, 13, true, 3);
->>>>>>> 3b077f54
             break;
         default:
             break;
