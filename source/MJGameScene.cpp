--- conflicted
+++ resolved
@@ -59,11 +59,8 @@
     
     float offset = (screenSize.width -_matchScene->getWidth())/2;
     _matchScene->setPosition(offset, _matchScene->getPosition().y);
-<<<<<<< HEAD
-    
-=======
+
     _discardUINode->_root->setPosition(offset, _discardUINode->getPosition().y);
->>>>>>> 8dbc75fd
     
     if (!Scene2::initWithHint(screenSize)) {
         std::cerr << "Scene2 initialization failed!" << std::endl;
@@ -112,12 +109,10 @@
     _gameWin = false;
     _gameLose = false;
     
-<<<<<<< HEAD
-=======
+    // Init the match controller for the game
     _matchController = std::make_shared<MatchController>();
     _matchController->init(_assets, _network);
-
->>>>>>> 8dbc75fd
+  
     // Host and Client specific initializations
     if(_network->getHostStatus()){
         _matchController->initHost();
@@ -180,8 +175,6 @@
     std::shared_ptr<scene2::SceneNode> activeRegionNode = _assets->get<scene2::SceneNode>("matchscene.gameplayscene.activeRegion");
     cugl::Vec2 worldOrigin = activeRegionNode->nodeToWorldCoords(Vec2::ZERO);
     _activeRegion = cugl::Rect(worldOrigin, activeRegionNode->getContentSize());
-    
-<<<<<<< HEAD
     
    // debugging poly rect
     //auto poly = cugl::Poly2(cugl::Rect(0, 0, 10, 10));  // Centered geometry
@@ -272,10 +265,6 @@
             }
         }
     });
-    
-
-=======
->>>>>>> 8dbc75fd
     return true;
 }
 
@@ -655,7 +644,6 @@
             _player->getHand().updateTilePositions(_matchScene->getSize());
             releaseTile();
         }
-<<<<<<< HEAD
 }
 
 // the diff from the general discard is that this function relocates the discarded tile to the discard region.
@@ -683,6 +671,4 @@
         _player->discarding = false;
     }
     
-=======
->>>>>>> 8dbc75fd
 }