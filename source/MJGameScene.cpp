//
//  MJGameScene.cpp
//  Mahsjong
//
//  Created by Patrick Choo on 2/18/25.
//

#include <cugl/cugl.h>
#include <iostream>
#include <sstream>
#include "MJGameScene.h"

using namespace cugl;
using namespace cugl::graphics;
using namespace cugl::audio;
using namespace std;

#pragma mark -
#pragma mark Level Layout

// Lock the screen esize to a fixed heigh regardless of aspect ratio
// PLEASE ADJUST AS SEEN FIT
#define SCENE_HEIGHT 720

#pragma mark -
#pragma mark Constructors
/**
 * Initializes the controller contents, and starts the game
 *
 * The constructor does not allocate any objects or memory. This allows
 * us to have a non-pointer reference to this controller, reducing our memory
 * allocation. Instead, allocation happens in this method
 *
 * @param assets    the asset manager for the game
 */
bool GameScene::init(const std::shared_ptr<cugl::AssetManager>& assets, std::shared_ptr<NetworkController> network) {
    // Initialize the scene to a locked height
    if (assets == nullptr) {
        return false;
    } else if (!Scene2::initWithHint(Size(0,SCENE_HEIGHT))) {
        std::cerr << "Scene2 initialization failed!" << std::endl;
        return false;
    }

    _assets = assets;
    _network = network;
    _choice = Choice::NONE;
    std::vector<std::shared_ptr<TileSet::Tile>> emptyDiscarded(2);
    discardedTiles = emptyDiscarded;
    
//    Size dimen = getSize();
    _matchScene = _assets->get<scene2::SceneNode>("matchscene");
    _matchScene->setContentSize(1280,720);
    cugl::Size screenSize = cugl::Application::get()->getDisplaySize();
    //cugl::Size screenSize = Size(0,SCENE_HEIGHT);
    
    screenSize *= _matchScene->getContentSize().height/screenSize.height;
    
    float offset = (screenSize.width -_matchScene->getWidth())/2;    
    _matchScene->setPosition(offset, _matchScene->getPosition().y);

    
    if (!Scene2::initWithHint(screenSize)) {
        std::cerr << "Scene2 initialization failed!" << std::endl;
        return false;
    }
//
//    _matchScene->setContentSize(dimen);
//    _matchScene->doLayout();
//    _matchScene->setPosition(125, _matchScene->getPositionY());
   
    std::shared_ptr<scene2::SceneNode> childNode = _matchScene->getChild(0);
    
    _discardBtn = std::dynamic_pointer_cast<scene2::Button>(childNode->getChild(3));
    _tilesetUIBtn = std::dynamic_pointer_cast<scene2::Button>(_assets->get<scene2::SceneNode>("matchscene.gameplayscene.discardButton"));
    _pauseBtn = std::dynamic_pointer_cast<scene2::Button>(_assets->get<scene2::SceneNode>("matchscene.gameplayscene.pauseButton"));
    _endTurnBtn = std::dynamic_pointer_cast<scene2::Button>(_assets->get<scene2::SceneNode>("matchscene.gameplayscene.endTurnButton"));
    _endTurnBtn->addListener([this](const std::string& name, bool down){
        if (!down && _network->getCurrentTurn() == _network->getLocalPid()){
            if(_player->canDraw && _player->canExchange){
                CULog("Must perform a draw from pile or discard first");
                return;
            }
            if(_player->getHand()._tiles.size() != _player->getHand()._size){
                CULog("Must meet hand size requirement");
                return;
            }
            _network->endTurn();
        }
    });
    
    _tilesetUIBtnKey = _tilesetUIBtn->addListener([this](const std::string& name, bool down){
        if (!down){
            _choice = Choice::TILESET;
        }
    });
    
    _pauseBtnKey = _pauseBtn->addListener([this](const std::string& name, bool down){
        if (!down){
            _choice = Choice::PAUSE;
        }
    });
    
    addChild(_matchScene);
    // Game Win and Lose bool
    _gameWin = false;
    _gameLose = false;

    // Initialize tile set
    _tileSet = std::make_shared<TileSet>();
    _player = std::make_shared<Player>();
    _pile = std::make_shared<Pile>(); //Init our pile
    discardArea = cugl::Rect(Vec2(1000, 210), Size(273, 195));

    if(_network->getHostStatus()){
        //Setting up whole deck
        _tileSet->initHostDeck();
        _tileSet->setAllTileTexture(assets);
        _tileSet->shuffle();
        //Initializes the deck (ordered representation)
        _tileSet->addActionAndCommandTiles(assets);
        _network->initGame(_tileSet->toJson(_tileSet->deck));
        //Setting up hand
        _player->getHand().initHand(_tileSet, _network->getHostStatus());
        //Updating tile positions in hand
        _player->getHand().updateTilePositions(getSize());
        _tileSet->shuffle();
        //Creating pile as Host
        _pile->initPile(4, _tileSet, _network->getHostStatus());
        //Broadcasting all tiles with attributes (sets pile tiles as !inDeck)
        _network->broadcastStartingDeck(_tileSet->mapToJson());
    } else {
        _tileSet->initClientDeck(_network->getStartingDeck());
        //Initializing client pile (pile full of nullptrs)
        _pile->initPile(4, _tileSet, _network->getHostStatus());
        //Initializing client deck
        _tileSet->setAllTileTexture(_assets);
        _tileSet->setSpecialTextures(_assets);
        //Initializing client pile (pile full of nullptrs)
        _pile->initPile(4, _tileSet, _network->getHostStatus());
        _tileSet->updateDeck(_network->getDeckJson());
        _player->getHand().initHand(_tileSet, _network->getHostStatus());
        _player->getHand().updateTilePositions(getSize());
        _pile->remakePile();
        _pile->updateTilePositions();
        _network->broadcastDeck(_tileSet->mapToJson());
    }
    
    // Initialize the discard pile
    _discardPile = std::make_shared<DiscardPile>();
    _discardPile->init(_assets);
<<<<<<< HEAD
    
    // Initialize the discard tileset UI scene
    _backBtn = std::dynamic_pointer_cast<scene2::Button>(_assets->get<scene2::SceneNode>("tilesetui.tilesetscene.back_tileset"));
    _backBtnKey = _backBtn->addListener([this](const std::string& name, bool down){
        if (!down){
            _matchScene->setVisible(true);
            _tilesetui->setVisible(false);
            _uiopen = false;
        }
    });
    
//    TileSet testDeck;
//    std::shared_ptr<cugl::JsonValue> constants = _assets->get<JsonValue>("constants");
//    std::shared_ptr<cugl::JsonValue> alphaDeck = constants->get("alpha_deck");
//    testDeck.deck = testDeck.processDeckJson(alphaDeck);
//    testDeck.printDeck();
=======
>>>>>>> 7a2fc74c

    _input.init(); //Initialize the input controller
    
    _quit = false;
    setActive(false);
    _matchScene->setVisible(true);
    
    
    // init the pile for the pile rect
    float minX = std::numeric_limits<float>::max();
    float minY = std::numeric_limits<float>::max();
    float maxX = std::numeric_limits<float>::lowest();
    float maxY = std::numeric_limits<float>::lowest();

    for (const auto& row : _pile->_pile) {
        for (const auto& tile : row) {
            if (tile == nullptr) continue;
            
            cugl::Size textureSize(350.0f, 415.0f);
            cugl::Vec2 rectOrigin = tile->pos - (textureSize * tile->_scale) / 2;
            cugl::Vec2 rectEnd = rectOrigin + (textureSize * tile->_scale);

            minX = std::min(minX, rectOrigin.x);
            minY = std::min(minY, rectOrigin.y);
            maxX = std::max(maxX, rectEnd.x);
            maxY = std::max(maxY, rectEnd.y);
            }
    }

    _pileBox = cugl::Rect(minX, minY, maxX - minX, maxY - minY);
    
    return true;
}

/**
 * Disposes of all (non-static) resources allocated to this mode.
 */
void GameScene::dispose() {
    if (_active) {
        removeAllChildren();
        _active = false;
    }
}

#pragma mark -
#pragma mark Gameplay Handling
/**
 * Resets the status of the game so that we can play again
 */
void GameScene::reset() {
    _gameLose = false;
    _gameWin = false;
    dispose();
    init(_assets, _network);
    return;
}

/**
 * The method to update the game mode
 *
 * @param timestep The amount of time (in seconds) since the last frame
 */
void GameScene::update(float timestep) {
    
    if(_discardPile->getTopTile()){
//        CULog("%d", _discardPile->getTopTile()->played);
    }
//    for(auto const& tile : _player->getHand()._tiles){
//        CULog("%s, %s", tile->toString().c_str(), tile->pos.toString().c_str());
//    }
    //Reading input
    _input.readInput();
    _input.update();
    

    cugl::Vec2 mousePos = cugl::Scene::screenToWorldCoords(cugl::Vec3(_input.getPosition()));
    // Determine if the mouse is held down or was just released.
    bool isMouseDown = _input.isDown();
    bool isMouseReleased = _input.didRelease();
    
    _player->getHand().updateTilePositions(_matchScene->getSize());

    if (_network->getStatus() == NetworkController::Status::DECK) {
        _tileSet->updateDeck(_network->getDeckJson());
        _network->setStatus(NetworkController::Status::INGAME);
    }
    
    if(_network->getStatus() == NetworkController::Status::PILETILEUPDATE) {
        _pile->removePileTile(_network->getPileTile(), _network->getIsHostDraw());
        _tileSet->clearTilesToJson();
        _network->setStatus(NetworkController::Status::INGAME);
    }
    
    if(_discardPile->getTopTile() && _network->getStatus() == NetworkController::Status::REMOVEDISCARD){
        // TODO: handle decrement discard ui
        _discardPile->getTopTile()->played = true;
        _discardPile->getTopTile()->discarded = false;
        _discardPile->removeTopTile();
        _network->setStatus(NetworkController::Status::INGAME);
    }
    
    if(_network->getStatus() == NetworkController::Status::NEWDISCARD){
        for(auto const& tileKey : _network->getDiscardTile()->children()){
            std::string suit = tileKey->getString("suit");
            std::string rank = tileKey->getString("rank");
            std::string id = tileKey->getString("id");
            
            if(!_discardPile->getTopTile() || (_discardPile->getTopTile()->toString() + std::to_string(_discardPile->getTopTile()->_id)) != rank + " of " + suit + id){
                _discardPile->addTile(_tileSet->tileMap[rank + " of " + suit + " " + id]);
                _discardPile->updateTilePositions();
                discardedTiles.emplace_back(_tileSet->tileMap[rank + " of " + suit + " " + id]);
                _choice = DISCARDED;
            }
        }
        _network->setStatus(NetworkController::Status::INGAME);
    }
    
    std::shared_ptr<TileSet::Tile> lastTile = nullptr;
    if (!_player->getHand()._drawnPile.empty()) {
        lastTile = _player->getHand()._drawnPile.back();
    }
    
    if(_network->getStatus() == NetworkController::Status::LAYER) {
        _tileSet->updateDeck(_network->getTileMapJson());
        _pile->remakePile();
        _pile->updateTilePositions();
        _network->setStatus(NetworkController::Status::INGAME);
    }
    
    if(_network->getStatus() == NetworkController::Status::PREEMPTIVEDISCARD) {
        if(std::get<1>(_network->getNumDiscard()) != _network->getHostStatus()) {
            _pile->removeNumTiles(std::get<0>(_network->getNumDiscard()));
        }
        _network->setStatus(NetworkController::Status::INGAME);
    }

    _player->getHand().updateTilePositions(_matchScene->getSize());
    
    if(_input.didRelease() && !_input.isDown()){
        cugl::Vec2 prev = _input.getPosition(); //Get our mouse position
        cugl::Vec2 mousePos = cugl::Scene::screenToWorldCoords(cugl::Vec3(prev));
        if (_network->getCurrentTurn() == _network->getLocalPid()) {
            clickedTile(mousePos);
        }
    }
    
    updateDrag(mousePos, isMouseDown, isMouseReleased);
    
    if (_network->getCurrentTurn() == _network->getLocalPid()) {
        cugl::Vec2 mousePos = cugl::Scene::screenToWorldCoords(cugl::Vec3(_input.getPosition()));
        cugl::Vec2 initialMousePos = cugl::Scene::screenToWorldCoords(cugl::Vec3(_input.getInitialPosition()));
        bool tappedPile = _input.didRelease() && _pileBox.contains(mousePos);
        bool initialClickInPile = _pileBox.contains(initialMousePos);
        
        //Start turn by drawing tile to hand
        if((_input.getKeyPressed() == KeyCode::D && _input.getKeyDown() ) || (tappedPile && initialClickInPile)){
            if(_player->getHand()._tiles.size() > _player->getHand()._size){
                CULog("Hand too big");
                return;
            }
            _player->getHand().drawFromPile(_pile, 1, _network->getHostStatus());
            _network->broadcastTileDrawn(_tileSet->toJson(_tileSet->tilesToJson));
            _tileSet->clearTilesToJson();
            
            if (_pile->getVisibleSize() == 0) {
                _pile->createPile();
                _network->broadcastDeckMap(_tileSet->mapToJson());
                _network->broadcastPileLayer();
            }
            else{
                _network->broadcastDeck(_tileSet->toJson(_tileSet->deck));
            }
            if (_player->getHand().isWinningHand()){
                _gameWin = true;
            }
            
            if (!_player->getHand()._drawnPile.empty()) {
                auto drawnTile = _player->getHand()._drawnPile.back();
                CULog("drawn tile: %s", drawnTile->toString().c_str());
                if (drawnTile->getSuit() == TileSet::Tile::Suit::SPECIAL &&
                    drawnTile->getRank() == TileSet::Tile::Rank::COMMAND) {
                    auto cmdTile = std::dynamic_pointer_cast<TileSet::CommandTile>(drawnTile);
                    if (cmdTile) {
                        _player->getHand().discard(cmdTile, _network->getHostStatus());
                        applyCommand(cmdTile);
                    }
                }
            }
            
            _player->canDraw = false;
        }
            
        for (auto& tile : _player->getHand()._drawnPile) {
            tile->setTexture(_assets->get<Texture>(tile->toString()));
        }
        
        if (_player->getHand().isWinningHand()){
            _gameWin = true;
        }
        
        // ACTION TILE REGION
        std::shared_ptr<SceneNode> actionTileSection = _assets->get<scene2::SceneNode>("matchscene.gameplayscene.actionSection.up.actionTileSection");
        cugl::Rect actionTileSectionRect = actionTileSection->getBoundingBox();
        
        cugl::Vec2 worldOrigin = actionTileSection->nodeToWorldCoords(Vec2::ZERO);
        cugl::Rect worldRect(worldOrigin, actionTileSection->getContentSize());
        
        // if the screen is tapped and there is a selected tile
        if(_input.didRelease() && !_player->getHand()._selectedTiles.empty()){
            
            // for all selected tiles (must be one)
            for(auto const& tile : _player->getHand()._selectedTiles){
                
                CULog("Tile rect: (%f, %f, %f, %f), Discard area: (%f, %f, %f, %f)",
                      tile->tileRect.origin.x, tile->tileRect.origin.y,
                      tile->tileRect.size.width, tile->tileRect.size.height,
                      actionTileSectionRect.origin.x, actionTileSectionRect.origin.y,
                      actionTileSectionRect.size.width, actionTileSectionRect.size.height);

                
                // if this tile is in the discard area
                if(worldRect.contains(mousePos)){ // tile->tileRect)
                    
                    if(tile->getRank() != TileSet::Tile::Rank::ACTION){
                        CULog("You must use an action tile here");
                        continue;
                    }
                    
                    // activate the action tile
                    std::shared_ptr<TileSet::ActionTile> actionTile =
                        std::static_pointer_cast<TileSet::ActionTile>(
                            std::const_pointer_cast<TileSet::Tile>(tile));
                    applyAction(actionTile);
 
                    
                    // discard the action tile
                    _player->getHand().discard(tile, _network->getHostStatus());
                    _player->getHand()._selectedTiles.clear();
                    CULog("The tile was discarded");

                }
            }
        }

        if (_input.getKeyPressed() == KeyCode::G && _input.getKeyDown()){
            if(_player->getHand()._selectedTiles.size() != 1 && _player->getHand()._selectedTiles.size() != 2){
                CULog("Must have 1 or 2 tiles selected in hand");
                return;
            }
            else if (!_discardPile->getTopTile()){
                CULog("Must have a tile in the discard pile");
                return;
            }
            
            //Temporarily add the top tile from the discard pile into selected tiles
            std::shared_ptr<TileSet::Tile> currDiscardTile = _discardPile->getTopTile();
            if(_player->getHand()._size == 2 && _player->getHand()._selectedTiles.size() == 1){
                if(_player->getHand()._selectedTiles[0]->toString() == _discardPile->getTopTile()->toString()){
                    _gameWin = true;
                }
                else{
                    _player->getHand()._selectedTiles[0]->selected = false;
                }
            }
            _player->getHand()._selectedTiles.push_back(currDiscardTile);
            
            if (_player->getHand().isSetValid(_player->getHand()._selectedTiles)) {
                for(auto const& tile : _player->getHand()._selectedTiles){
                    if(tile == currDiscardTile){
                        continue;
                    }
                    for(auto it = _player->getHand()._tiles.begin(); it != _player->getHand()._tiles.end();)
                        if(tile == *it){
                            it = _player->getHand()._tiles.erase(it);
                            tile->selected = false;
                            if (_network->getHostStatus()) {
                                tile->inHostHand = false;
                            } else {
                                tile->inClientHand = false;
                            }
                            tile->played = true;
                            break;
                        }
                        else{
                            it++;
                        }
                }
                _player->getHand()._size -= 2;
                _player->getHand()._selectedTiles.clear();
                
                currDiscardTile->discarded = false;
                currDiscardTile->played = true;
                _network->broadcastRemoveDiscard();
                _player->canExchange = false;
                
                discardDrawTile = _discardPile->getTopTile();
                _discardPile->removeTopTile();
                _choice = DRAW_DISCARD;
            }
            else {
                CULog("Not a valid set");
                for(auto const& tile : _player->getHand()._tiles){
                    if(tile->selected){
                        tile->selected = false;
                    }
                }
                _player->getHand()._selectedTiles.clear();
            }
        }
        if (_input.getKeyPressed() == KeyCode::P && _input.getKeyDown()){
            if (_player->getHand()._selectedTiles.size() == 1) {
                std::shared_ptr<TileSet::Tile> selected = _player->getHand()._selectedTiles[0];
                if (selected->getSuit() == TileSet::Tile::Suit::SPECIAL &&
                    selected->getRank() == TileSet::Tile::Rank::ACTION) {
                    auto action = std::dynamic_pointer_cast<TileSet::ActionTile>(selected);
                    CULog("action tile: %s", action->toString().c_str());
                    applyAction(action);
                }
            }
        }
//        if (_input.getKeyPressed() == KeyCode::P && _input.getKeyDown()){
//            _pile->reshufflePile();
//            _network->broadcastDeckMap(_tileSet->mapToJson());
//            _network->broadcastPileLayer();
//        }
//        if (_input.getKeyPressed() == KeyCode::W && _input.getKeyDown()){
//            _choice = Choice::WIN;
//        }
//        if (_input.getKeyPressed() == KeyCode::L && _input.getKeyDown()){
//            _choice = Choice::LOSE;
//        }
//        if (_input.getKeyPressed() == KeyCode::E && _input.getKeyDown()) {
//            if(_player->canDraw || _player->canExchange){
//                CULog("Must draw from pile or discard first");
//                return;
//            }
//            if(_player->getHand()._tiles.size() - _player->getHand()._selectedTiles.size() != _player->getHand()._size){
//                CULog("Discard count must make hand equal to required size");
//                return;
//            }
//            for(auto& tile: _player->getHand()._selectedTiles){
//                _player->getHand().discard(tile, _network->getHostStatus());
//                _discardPile->addTile(tile);
//                _discardPile->updateTilePositions();
//            }
//        }
        
        
//
        if ((_input.getKeyPressed() == KeyCode::N && _input.getKeyDown())) {
            if(_player->canDraw && _player->canExchange){
                CULog("Must perform a draw from pile or discard first");
                return;
            }
            if(_player->getHand()._tiles.size() != _player->getHand()._size){
                CULog("Must meet hand size requirement");
                return;
            }
            _network->endTurn();
        }
    }
}


/**
 * Draws all this to the scene's SpriteBatch.
 */
void GameScene::render() {
    /**
    * This is the temporary view of our camera. Not supposed to do this.
    * TODO: Please edit camera view appropriately
    */
    _batch->begin(getCamera()->getCombined());
    const std::shared_ptr<Texture> temp = Texture::getBlank();
    
    _batch->draw(temp, Color4(0,0,0,255), Rect(Vec2::ZERO, cugl::Application().get()->getDisplaySize()));

    _matchScene->render(_batch);
    _pile->draw(_batch);
    _discardPile->draw(_batch);
    _player->draw(_batch);
    
    _batch->setColor(Color4(255, 0, 0, 200));
    _batch->setTexture(nullptr);
    
    _batch->fill(discardArea);
    
    _batch->end();
}

void GameScene::setActive(bool value){
    CULog("set active");
    if (isActive() != value){
        Scene2::setActive(value);
    }
}
    
void GameScene::setGameActive(bool value){
    if (value){
        _choice = NONE;
        _pauseBtn->activate();
        _discardBtn->activate();
        _tilesetUIBtn->activate();
        _endTurnBtn->activate();
    } else {
        _pauseBtn->deactivate();
        _discardBtn->deactivate();
        _tilesetUIBtn->deactivate();
        _endTurnBtn->deactivate();
    }
}

void GameScene::applyAction(std::shared_ptr<TileSet::ActionTile> actionTile) {
    _player->getHand().discard(actionTile, _network->getHostStatus());
    switch (actionTile->type) {
        case TileSet::ActionTile::ActionType::CHAOS:
            CULog("CHAOS: Reshuffling the pile...");
            _pile->reshufflePile();
            _network->broadcastDeckMap(_tileSet->mapToJson());
            _network->broadcastPileLayer();
            break;
        case TileSet::ActionTile::ActionType::ECHO:
            CULog("ECHO: Draw two tiles...");
            _player->getHand().drawFromPile(_pile, 2, _network->getHostStatus());
            _network->broadcastTileDrawn(_tileSet->toJson(_tileSet->tilesToJson));
            _tileSet->clearTilesToJson();
            if (_pile->getVisibleSize() == 0) {
                _pile->createPile();
                _network->broadcastDeckMap(_tileSet->mapToJson());
                _network->broadcastPileLayer();
            }
            else{
                _network->broadcastDeck(_tileSet->toJson(_tileSet->deck));
            }
            break;
        case TileSet::ActionTile::ActionType::ORACLE:
            CULog("ORACLE: Draw any tile from pile...");
            
        default:
            break;
    }
    
}

void GameScene::applyCommand(std::shared_ptr<TileSet::CommandTile> commandTile) {
    switch (commandTile->type) {
        case TileSet::CommandTile::CommandType::OBLIVION:
            //            CULog("OBLIVION: Removing all action tiles from hand...");
            _player->getHand().loseActions(_network->getHostStatus());
            
            if(_player->getHand()._tiles.size() < _player->getHand()._size){
                int numTilesToDraw = _player->getHand()._size - static_cast<int>(_player->getHand()._tiles.size());
                if(_pile->getVisibleSize() <= numTilesToDraw){
                    int remainder = numTilesToDraw - _pile->getVisibleSize();
                    _network->broadcastPreDraw(_pile->getVisibleSize(), _network->getHostStatus());
                    _player->getHand().drawFromPile(_pile, _pile->getVisibleSize(), _network->getHostStatus());
                    
                    _pile->createPile();
                    _player->getHand().drawFromPile(_pile, remainder, _network->getHostStatus());
                }
                else{
                    _network->broadcastPreDraw(numTilesToDraw, _network->getHostStatus());
                    _player->getHand().drawFromPile(_pile, numTilesToDraw, _network->getHostStatus());
                }
                _tileSet->clearTilesToJson();
                _network->broadcastDeckMap(_tileSet->mapToJson());
                _network->broadcastDeck(_tileSet->toJson(_tileSet->deck));
                _network->broadcastPileLayer();
            }
            
            break;
        case TileSet::CommandTile::CommandType::DISCARD:
            //            CULog("VOID: Discarding random tile from hand...");
            if (_player->getHand()._tiles.size()) {
                cugl::Random rd;
                rd.init();
                int index = static_cast<int>(rd.getOpenUint64(0, _player->getHand()._size - 1));
                std::shared_ptr<TileSet::Tile> random = _player->getHand()._tiles[index];                
                _player->forcedDiscard = true;
                _player->getHand()._selectedTiles.clear();
                discardTile(random);
                _player->forcedDiscard = false;
                
                if(_player->getHand()._tiles.size() < _player->getHand()._size){
                    int numTilesToDraw = _player->getHand()._size - static_cast<int>(_player->getHand()._tiles.size());
                    if(_pile->getVisibleSize() <= numTilesToDraw){
                        int remainder = numTilesToDraw - _pile->getVisibleSize();
                        _network->broadcastPreDraw(_pile->getVisibleSize(), _network->getHostStatus());
                        _player->getHand().drawFromPile(_pile, _pile->getVisibleSize(), _network->getHostStatus());
                        
                        _pile->createPile();
                        _player->getHand().drawFromPile(_pile, remainder, _network->getHostStatus());
                    }
                    else{
                        _network->broadcastPreDraw(numTilesToDraw, _network->getHostStatus());
                        _player->getHand().drawFromPile(_pile, numTilesToDraw, _network->getHostStatus());
                    }
                    _tileSet->clearTilesToJson();
                    _network->broadcastDeckMap(_tileSet->mapToJson());
                    _network->broadcastDeck(_tileSet->toJson(_tileSet->deck));
                    _network->broadcastPileLayer();
                }
            }
            break;
    }
    _network->endTurn();
}

void GameScene::clickedTile(cugl::Vec2 mousePos){
    for(const auto& pair : _tileSet->tileMap){
        std::shared_ptr<TileSet::Tile> currTile = pair.second;
        if(currTile->tileRect.contains(mousePos)){
            if((_network->getHostStatus() && currTile->inHostHand) || (!_network->getHostStatus() && currTile->inClientHand)) {
                if(currTile->selected) {
                    auto it = std::find(_player->getHand()._selectedTiles.begin(), _player->getHand()._selectedTiles.end(), currTile);
                    if (it != _player->getHand()._selectedTiles.end()) {
                        _player->getHand()._selectedTiles.erase(it);
                    }
                }
                else{
                    _player->getHand()._selectedTiles.push_back(currTile);
                }
            }
            if(currTile->inPile) {
                continue;
//                if(currTile->selected) {
//                    currTile->_scale = 0.2;
//                }
//                else{
//                    currTile->_scale = 0.25;
//                }
            }
            if(currTile->selected) {
                currTile->selected = false;
            }
            else {
                currTile->selected = true;
            }
        }
    }
}

/**
 * Method to get the index of this tile's associated label in the discard UI vector of labels
 *
 * @param tile  the tile whose label we need in _labels
 * @return an int representing the index of this tile's discard UI label
 */
int GameScene::getLabelIndex(std::shared_ptr<TileSet::Tile> tile){
    int rowIndex = 0;
    switch (tile->getSuit()){
        case TileSet::Tile::Suit::BAMBOO:
            break;
        case TileSet::Tile::Suit::CRAK:
            rowIndex = 9;
            break;
        case TileSet::Tile::Suit::DOT:
            rowIndex = 18;
            break;
        default:
            break;
    }
    return rowIndex + (int)tile->getRank() - 1;
}


/**
 * Method to update discard UI label corresponding to tile passed as argument
 *
 * @param tile  the tile to increment in the discard UI
 * @return true if update was successful, and false otherwise
 */
bool GameScene::incrementLabel(std::shared_ptr<TileSet::Tile> tile){
    // Get index of label in _labels
    int i = getLabelIndex(tile);
    
    // Check if we already discarded 4 (or more) of this tile
    if (std::stoi(_labels[i]->getText()) > 3){
        CULog("already discarded all copies of this tile");
        return false;
    }
    
    // Increment discard UI number and update label text
    std::string text = std::to_string(std::stoi(_labels[i]->getText()) + 1);
    _labels[i]->setText(text);
    return true;
}

bool GameScene::decrementLabel(std::shared_ptr<TileSet::Tile> tile){
    // Get index of label in _labels
    int i = getLabelIndex(tile);
    
    // Check if we already discarded 4 (or more) of this tile
    if (std::stoi(_labels[i]->getText()) < 1){
        CULog("none of this tile discarded - cannot decrement");
        return false;
    }
    
    // Increment discard UI number and update label text
    std::string text = std::to_string(std::stoi(_labels[i]->getText()) - 1);
    _labels[i]->setText(text);
    return true;
}





void GameScene::pressTile(){
    cugl::Vec2 screenPos = _input.getPosition();
    cugl::Vec2 mousePos = cugl::Scene::screenToWorldCoords(cugl::Vec3(screenPos));
    
    // if the player tapped on a tile in the hand.
    for (auto & tile : _player->getHand()._tiles) {
        if (tile->tileRect.contains(mousePos)) {
            // select this tile
            CULog("selected a tile");
            tile->selected = !tile->selected;
            _dragOffset = _draggingTile->pos - mousePos;
            _draggingTile->pressed = true;
            _draggingTile = tile;
            
            auto& selected = _player->getHand()._selectedTiles;
            auto it = std::find(selected.begin(), selected.end(), tile);
            if (tile->selected) {
                if (it == selected.end()) selected.push_back(tile);
            } else {
                if (it != selected.end()) selected.erase(it);
            }
            
        }
    }
    
    
    // if the player pressed on the pile
    if (_pileBox.contains(mousePos)) {
        
        if(_player->getHand()._tiles.size() > _player->getHand()._size){
            CULog("Hand too big");
        }
        _player->getHand().drawFromPile(_pile, 1, _network->getHostStatus());
        _network->broadcastTileDrawn(_tileSet->toJson(_tileSet->tilesToJson));
        _tileSet->clearTilesToJson();
        _network->broadcastDeck(_tileSet->toJson(_tileSet->deck));
        if (_player->getHand().isWinningHand()){
            _gameWin = true;
        }
        _player->canDraw = false;
    }
    
    // does it work for the pile? -- no?
    for (auto& row : _pile->_pile) {
        for (auto& tile : row) {
            if (tile && tile->tileRect.contains(mousePos)) {
                CULog("Selected a tile in pile");
                
                tile->selected = !tile->selected;
                _draggingTile = tile;
                _dragOffset = tile->pos - mousePos;
                tile->pressed = true;
                
                auto& selected = _player->getHand()._selectedTiles;
                auto it = std::find(selected.begin(), selected.end(), tile);
                if (tile->selected) {
                    if (it == selected.end()) selected.push_back(tile);
                } else {
                    if (it != selected.end()) selected.erase(it);
                }
                
            
            }
        }
    }
}


void GameScene::dragTile(){
    
    if (!_draggingTile) return;
    
    cugl::Vec2 screenPos = _input.getPosition();
    cugl::Vec2 mousePos = cugl::Scene::screenToWorldCoords(cugl::Vec3(screenPos));
    
    cugl::Vec2 newPos = mousePos + _dragOffset;
    
    _draggingTile->pos = newPos;
    _draggingTile->tileRect.origin = newPos;
    

}

void GameScene::releaseTile() {

    if (_draggingTile) {
        _draggingTile->pressed = false;
        _draggingTile = nullptr;
    }
}
        
void GameScene::updateDrag(const cugl::Vec2& mousePos, bool mouseDown, bool mouseReleased) {
    if (mouseDown) {
        if (!_dragInitiated) {
//            _player->getHand().updateTilePositions(_matchScene->getSize());
            _dragStartPos = mousePos;
            _dragInitiated = true;
            _draggingTile = _player->getHand().getTileAtPosition(mousePos);
            _player->_draggingTile = _draggingTile;
            if (_draggingTile) {
                _originalTilePos = _draggingTile->pos;
                _dragOffset = _draggingTile->pos - mousePos;
            }
        }
        else {
            float distance = (mousePos - _dragStartPos).length();
            if (distance > DRAG_THRESHOLD && _draggingTile) {
                cugl::Vec2 newPos = mousePos + _dragOffset;
                _draggingTile->pos = newPos;
                _draggingTile->tileRect.origin = newPos;
            }
        }
    }

    if (mouseReleased) {
        if (_dragInitiated && _draggingTile) {
            if(discardArea.contains(_draggingTile->pos)){
                discardTile(_draggingTile);
            }
            float distance = (mousePos - _dragStartPos).length();
            if (distance > DRAG_THRESHOLD) {
                if (_draggingTile) {
                    if (shouldReturn) {
                        _draggingTile->selected = false;
                        _draggingTile->pos = _originalTilePos;
                        _draggingTile->tileRect.origin = _originalTilePos;
                    }
                }
            }
        }
        _dragInitiated = false;
        _originalTilePos = cugl::Vec2::ZERO;
        releaseTile();
    }
}

void GameScene::discardTile(std::shared_ptr<TileSet::Tile> tile) {
    if(!(_network->getCurrentTurn() == _network->getLocalPid()) || (_player->getHand()._size >= _player->getHand()._tiles.size() && !_player->forcedDiscard)){
        return;
    }
    if (!_player->discarding){
        _player->discarding = true;
        //Add to discard pile
        tile->selected = false;
        tile->inHostHand = false;
        tile->inClientHand = false;
        tile->discarded = true;
        if (!(tile->_rank == TileSet::Tile::Rank::ACTION || tile->_rank == TileSet::Tile::Rank::COMMAND)){
            _discardPile->addTile(tile);
            _discardPile->updateTilePositions();
            _tileSet->tilesToJson.push_back(tile);
            _network->broadcastNewDiscard(_tileSet->toJson(_tileSet->tilesToJson));
            _tileSet->clearTilesToJson();
            discardedTiles.emplace_back(tile);
        }
        _player->getHand().discard(tile, _network->getHostStatus());
    }
    _player->discarding = false;
}<|MERGE_RESOLUTION|>--- conflicted
+++ resolved
@@ -149,25 +149,12 @@
     // Initialize the discard pile
     _discardPile = std::make_shared<DiscardPile>();
     _discardPile->init(_assets);
-<<<<<<< HEAD
-    
-    // Initialize the discard tileset UI scene
-    _backBtn = std::dynamic_pointer_cast<scene2::Button>(_assets->get<scene2::SceneNode>("tilesetui.tilesetscene.back_tileset"));
-    _backBtnKey = _backBtn->addListener([this](const std::string& name, bool down){
-        if (!down){
-            _matchScene->setVisible(true);
-            _tilesetui->setVisible(false);
-            _uiopen = false;
-        }
-    });
-    
+  
 //    TileSet testDeck;
 //    std::shared_ptr<cugl::JsonValue> constants = _assets->get<JsonValue>("constants");
 //    std::shared_ptr<cugl::JsonValue> alphaDeck = constants->get("alpha_deck");
 //    testDeck.deck = testDeck.processDeckJson(alphaDeck);
 //    testDeck.printDeck();
-=======
->>>>>>> 7a2fc74c
 
     _input.init(); //Initialize the input controller
     
