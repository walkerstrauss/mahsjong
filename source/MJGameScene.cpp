//
//  MJGameScene.cpp
//  Mahsjong
//
//  Created by Patrick Choo on 2/18/25.
//

#include <cugl/cugl.h>
#include <iostream>
#include <sstream>
#include "MJGameScene.h"

using namespace cugl;
using namespace cugl::graphics;
using namespace cugl::audio;
using namespace std;

#pragma mark -
#pragma mark Level Layout

// Lock the screen esize to a fixed heigh regardless of aspect ratio
// PLEASE ADJUST AS SEEN FIT
#define SCENE_HEIGHT 720 // Change to 874 for resizing from iPhone 16 Pro aspect ratio

#pragma mark -
#pragma mark Constructors
/**
 * Initializes the controller contents, and starts the game
 *
 * The constructor does not allocate any objects or memory. This allows
 * us to have a non-pointer reference to this controller, reducing our memory
 * allocation. Instead, allocation happens in this method
 *
 * @param assets    the asset manager for the game
 */
bool GameScene::init(const std::shared_ptr<cugl::AssetManager>& assets, std::shared_ptr<NetworkController> network, MatchController& matchController) {
    // Initialize the scene to a locked height
    if (assets == nullptr) {
        return false;
    } else if (!Scene2::initWithHint(Size(0,SCENE_HEIGHT))) {
        std::cerr << "Scene2 initialization failed!" << std::endl;
        return false;
    }

    _assets = assets;
    _network = network;
    _matchController = matchController;
    _choice = Choice::NONE;
    
    _matchScene = _assets->get<scene2::SceneNode>("matchscene");
    _matchScene->setContentSize(1280,720);
    cugl::Size screenSize = cugl::Application::get()->getDisplaySize();
    
    screenSize *= _matchScene->getContentSize().height/screenSize.height;
    
    float offset = (screenSize.width -_matchScene->getWidth())/2;    
    _matchScene->setPosition(offset, _matchScene->getPosition().y);

    
    if (!Scene2::initWithHint(screenSize)) {
        std::cerr << "Scene2 initialization failed!" << std::endl;
        return false;
    }
   
    _tilesetUIBtn = std::dynamic_pointer_cast<scene2::Button>(_assets->get<scene2::SceneNode>("matchscene.gameplayscene.discardButton"));
    _pauseBtn = std::dynamic_pointer_cast<scene2::Button>(_assets->get<scene2::SceneNode>("matchscene.gameplayscene.pauseButton"));
    _endTurnBtn = std::dynamic_pointer_cast<scene2::Button>(_assets->get<scene2::SceneNode>("matchscene.gameplayscene.endTurnButton"));
    _endTurnBtn->addListener([this](const std::string& name, bool down){
        if (!down){
            _matchController.endTurn();
        }
    });
    
    _tilesetUIBtnKey = _tilesetUIBtn->addListener([this](const std::string& name, bool down){
        if (!down){
            _choice = Choice::TILESET;
        }
    });
    
    _pauseBtnKey = _pauseBtn->addListener([this](const std::string& name, bool down){
        if (!down){
            _choice = Choice::PAUSE;
        }
    });
    
    addChild(_matchScene);
    // Game Win and Lose bool
    _gameWin = false;
    _gameLose = false;

    // Host and Client specific initializations
    if(_network->getHostStatus()){
        _matchController.initHost();
        _player = _matchController.hostPlayer;
    } else {
        _matchController.initClient();
        _player = _matchController.clientPlayer;
    }
    
    //Initialization of shared objects
    _tileSet = _matchController.getTileSet();
    _pile = _matchController.getPile();
    _discardPile = _matchController.getDiscardPile();
    
    _input.init(); //Initialize the input controller
    
    // TODO: initialize audio controller and init with asset manager
    // TODO: initialize animations for game scene 
    
    _quit = false;
    setActive(false);
    _matchScene->setVisible(true);
    
    // init the pile for the pile rect
    float minX = std::numeric_limits<float>::max();
    float minY = std::numeric_limits<float>::max();
    float maxX = std::numeric_limits<float>::lowest();
    float maxY = std::numeric_limits<float>::lowest();

    for (const auto& row : _pile->_pile) {
        for (const auto& tile : row) {
            if (tile == nullptr) continue;
            
            cugl::Size textureSize(350.0f, 415.0f);
            cugl::Vec2 rectOrigin = tile->pos - (textureSize * tile->_scale) / 2;
            cugl::Vec2 rectEnd = rectOrigin + (textureSize * tile->_scale);

            minX = std::min(minX, rectOrigin.x);
            minY = std::min(minY, rectOrigin.y);
            maxX = std::max(maxX, rectEnd.x);
            maxY = std::max(maxY, rectEnd.y);
            }
    }
    
    _pileBox = cugl::Rect(minX, minY, maxX - minX, maxY - minY);
    
    // Initializing the active play/discard region
    std::shared_ptr<scene2::SceneNode> activeRegionNode = _assets->get<scene2::SceneNode>("matchscene.gameplayscene.activeRegion");
    cugl::Vec2 worldOrigin = activeRegionNode->nodeToWorldCoords(Vec2::ZERO);
    _activeRegion = cugl::Rect(worldOrigin, activeRegionNode->getContentSize());
    
    
   // debugging poly rect
    //auto poly = cugl::Poly2(cugl::Rect(0, 0, 10, 10));  // Centered geometry
    //auto poly = cugl::Poly2(cugl::Rect(0, 0, 1024, 400));  // Centered geometry
    //auto shape = scene2::PolygonNode::alloc();
    //shape->setPolygon(poly);
    //shape->setColor(cugl::Color4::RED);
    //shape->setAnchor(cugl::Vec2::ANCHOR_BOTTOM_LEFT);  // Child uses its center as local origin
    //shape->setPosition(0, 0);  // Place child at activeRegion's center
    //_activeRegion->addChild(shape);
    
    
    return true;
}

/**
 * Disposes of all (non-static) resources allocated to this mode.
 */
void GameScene::dispose() {
    if (_active) {
        removeAllChildren();
        _active = false;
    }
}

#pragma mark -
#pragma mark Gameplay Handling
/**
 * Resets the status of the game so that we can play again
 */
void GameScene::reset() {
    _gameLose = false;
    _gameWin = false;
    dispose();
    init(_assets, _network, _matchController);
    return;
}

/**
 * The method to update the game mode
 *
 * @param timestep The amount of time (in seconds) since the last frame
 */
void GameScene::update(float timestep) {
    //Reading input
    _input.readInput();
    _input.update();
   
    // Fetching current mouse position
    cugl::Vec2 mousePos = cugl::Scene::screenToWorldCoords(cugl::Vec3(_input.getPosition()));
    
    // Constantly updating the position of tiles in hand
    _player->getHand().updateTilePositions(_matchScene->getSize());
    
    // Clicking/Tapping and Dragging logic
    if(_input.didRelease() && !_input.isDown()) {
        cugl::Vec2 initialMousePos = cugl::Scene::screenToWorldCoords(cugl::Vec3(_input.getInitialPosition()));
        if(initialMousePos - mousePos == Vec2(0, 0)) {
            clickedTile(mousePos);
        }
    }
    updateDrag(mousePos, _input.isDown(), _input.didRelease());
    
    // If it is your turn, allow turn-based actions
    if(_network->getCurrentTurn() == _network->getLocalPid()) {
        // Coords of initial click and ending release
        cugl::Vec2 initialMousePos = cugl::Scene::screenToWorldCoords(cugl::Vec3(_input.getInitialPosition()));

        bool releasedInPile = _input.didRelease() && _pileBox.contains(mousePos);
        // Drawing (from pile) logic
        if(_pileBox.contains(initialMousePos) && releasedInPile) {
            _matchController.drawTile();

        }
    }
    AnimationController::getInstance().update(timestep);
}


/**
 * Draws all this to the scene's SpriteBatch.
 */
void GameScene::render() {
    /**
    * This is the temporary view of our camera. Not supposed to do this.
    * TODO: Please edit camera view appropriately
    */
    _batch->begin(getCamera()->getCombined());
    const std::shared_ptr<Texture> temp = Texture::getBlank();
    
    _batch->draw(temp, Color4(0,0,0,255), Rect(Vec2::ZERO, cugl::Application().get()->getDisplaySize()));
    
    _matchScene->render(_batch);
    _pile->draw(_batch);
    _discardPile->draw(_batch);
    _player->draw(_batch);
    
    _batch->setColor(Color4(255, 0, 0, 200));
    _batch->setTexture(nullptr);
    
    _batch->end();
}

void GameScene::setActive(bool value){
    CULog("set active");
    if (isActive() != value){
        Scene2::setActive(value);
    }
}
    
void GameScene::setGameActive(bool value){
    if (value){
        _choice = NONE;
        _pauseBtn->activate();
        _tilesetUIBtn->activate();
        _endTurnBtn->activate();
    } else {
        _pauseBtn->deactivate();
        _tilesetUIBtn->deactivate();
        _endTurnBtn->deactivate();
    }
}

<<<<<<< HEAD

void GameScene::applyCelestial(TileSet::Tile::Rank type) {
    if (type == TileSet::Tile::Rank::CHAOS) {
        _pile->reshufflePile();
        _network->broadcastDeckMap(_tileSet->mapToJson());
        _network->broadcastPileLayer();

    }
    
}
=======
>>>>>>> d2716f55
//void GameScene::applyAction(std::shared_ptr<TileSet::ActionTile> actionTile) {
//    _player->getHand().discard(actionTile, _network->getHostStatus());
//    switch (actionTile->type) {
//        case TileSet::ActionTile::ActionType::CHAOS:
//            CULog("CHAOS: Reshuffling the pile...");
//            _pile->reshufflePile();
//            _network->broadcastDeckMap(_tileSet->mapToJson());
//            _network->broadcastPileLayer();
//            break;
//        case TileSet::ActionTile::ActionType::ECHO:
//            CULog("ECHO: Draw two tiles...");
//            _player->getHand().drawFromPile(_pile, 2, _network->getHostStatus());
//            _network->broadcastTileDrawn(_tileSet->toJson(_tileSet->tilesToJson));
//            _tileSet->clearTilesToJson();
//            if (_pile->getVisibleSize() == 0) {
//                _pile->createPile();
//                _network->broadcastDeckMap(_tileSet->mapToJson());
//                _network->broadcastPileLayer();
//            }
//            else{
//                _network->broadcastDeck(_tileSet->toJson(_tileSet->deck));
//            }
//            break;
//        case TileSet::ActionTile::ActionType::ORACLE:
//            CULog("ORACLE: Draw any tile from pile...");
//            
//        default:
//            break;
//    }
//    
//}

void GameScene::clickedTile(cugl::Vec2 mousePos){
    cugl::Vec2 initialMousePos = cugl::Scene::screenToWorldCoords(cugl::Vec3(_input.getInitialPosition()));
    
    for(const auto& pair : _tileSet->tileMap){
        std::shared_ptr<TileSet::Tile> currTile = pair.second;
        if(currTile->tileRect.contains(mousePos) && currTile->tileRect.contains(initialMousePos)){
            if((_network->getHostStatus() && currTile->inHostHand) || (!_network->getHostStatus() && currTile->inClientHand)) {
                if(currTile->selected) {
                    // TODO: Play deselect sound effect
                    AnimationController::getInstance().animateTileDeselect(currTile, 30);
                    auto it = std::find(_player->getHand()._selectedTiles.begin(), _player->getHand()._selectedTiles.end(), currTile);
                    if (it != _player->getHand()._selectedTiles.end()) {
                        _player->getHand()._selectedTiles.erase(it);
                    currTile->selected = false;
                    }
                }
                else {
                    // TODO: Play select sound effect
                    AnimationController::getInstance().animateTileSelect(currTile, 30);
                    _player->getHand()._selectedTiles.push_back(currTile);
                    currTile->selected = true;
                }
            }
            if(currTile->inPile) {
                continue;
//                if(currTile->selected) {
//                    currTile->_scale = 0.2;
//                }
//                else{
//                    currTile->_scale = 0.25;
//                }
            }

            if(currTile->selected) {
                currTile->selected = false;
            }
            else {
                currTile->selected = true;
            }
        }
    }
}

/**
 * Method to get the index of this tile's associated label in the discard UI vector of labels
 *
 * @param tile  the tile whose label we need in _labels
 * @return an int representing the index of this tile's discard UI label
 */
int GameScene::getLabelIndex(std::shared_ptr<TileSet::Tile> tile){
    int rowIndex = 0;
    switch (tile->getSuit()){
        case TileSet::Tile::Suit::BAMBOO:
            break;
        case TileSet::Tile::Suit::CRAK:
            rowIndex = 9;
            break;
        case TileSet::Tile::Suit::DOT:
            rowIndex = 18;
            break;
        default:
            break;
    }
    return rowIndex + (int)tile->getRank() - 1;
}


/**
 * Method to update discard UI label corresponding to tile passed as argument
 *
 * @param tile  the tile to increment in the discard UI
 * @return true if update was successful, and false otherwise
 */
bool GameScene::incrementLabel(std::shared_ptr<TileSet::Tile> tile){
    // Get index of label in _labels
    int i = getLabelIndex(tile);
    
    // Check if we already discarded 4 (or more) of this tile
    if (std::stoi(_labels[i]->getText()) > 3){
        CULog("already discarded all copies of this tile");
        return false;
    }
    
    // Increment discard UI number and update label text
    std::string text = std::to_string(std::stoi(_labels[i]->getText()) + 1);
    _labels[i]->setText(text);
    return true;
}

bool GameScene::decrementLabel(std::shared_ptr<TileSet::Tile> tile){
    // Get index of label in _labels
    int i = getLabelIndex(tile);
    
    // Check if we already discarded 4 (or more) of this tile
    if (std::stoi(_labels[i]->getText()) < 1){
        CULog("none of this tile discarded - cannot decrement");
        return false;
    }
    
    // Increment discard UI number and update label text
    std::string text = std::to_string(std::stoi(_labels[i]->getText()) - 1);
    _labels[i]->setText(text);
    return true;
}


// void GameScene::pressTile(){
//     cugl::Vec2 screenPos = _input.getPosition();
//     cugl::Vec2 mousePos = cugl::Scene::screenToWorldCoords(cugl::Vec3(screenPos));
    
//     // if the player tapped on a tile in the hand.
//     CULog("Checking hand size: %zu", _player->getHand()._tiles.size());
//     for (auto & tile : _player->getHand()._tiles) {
//         if (tile->tileRect.contains(mousePos)) {
//             // select this tile
//             CULog("selected a tile");
//             tile->selected = !tile->selected;
//             _draggingTile = tile;
//             _dragOffset = _draggingTile->pos - mousePos;
//             _draggingTile->pressed = true;
            
//             auto& selected = _player->getHand()._selectedTiles;
//             auto it = std::find(selected.begin(), selected.end(), tile);
//             if (tile->selected) {
//                 if (it == selected.end() && tile != nullptr) {
//                     selected.push_back(tile);
//                     // TODO: Play select sound effect
//                     AnimationController::getInstance().animateTileSelect(tile, 30);
//                 }
//             } else {
//                 if (it != selected.end()){
//                     selected.erase(it);
//                     // TODO: Play deselect sound effect
//                     AnimationController::getInstance().animateTileDeselect(tile, 15);
//                 }
//             }
//         }
//     }
    
//     // if the player pressed on the pile
//     if (_pileBox.contains(mousePos)) {
//         if(_player->getHand()._tiles.size() > 14){
//             CULog("Hand too big");
//             return;
//         }
//         _player->getHand().drawFromPile(_pile, 1, _network->getHostStatus());
//         _network->broadcastTileDrawn(_tileSet->toJson(_tileSet->tilesToJson));
//         _tileSet->clearTilesToJson();
//         _network->broadcastDeck(_tileSet->toJson(_tileSet->deck));
//         if (_player->getHand().isWinningHand()){
//             _gameWin = true;
//         }
//         _player->canDraw = false;
//     }
// }


void GameScene::dragTile(){
    if (!_draggingTile) return;
    
    cugl::Vec2 screenPos = _input.getPosition();
    cugl::Vec2 mousePos = cugl::Scene::screenToWorldCoords(cugl::Vec3(screenPos));
    
    cugl::Vec2 newPos = mousePos + _dragOffset;
    
    _draggingTile->pos = newPos;
    _draggingTile->tileRect.origin = newPos;
}

void GameScene::releaseTile() {
    if (_draggingTile) {
        _draggingTile->pressed = false;
        _draggingTile = nullptr;
    }
}
        
void GameScene::updateDrag(const cugl::Vec2& mousePos, bool mouseDown, bool mouseReleased) {
    if (mouseDown) {
        if (!_dragInitiated) {
            _dragStartPos = mousePos;
            _dragInitiated = true;
            _draggingTile = _player->getHand().getTileAtPosition(mousePos);
            _player->_draggingTile = _draggingTile;
            if (_draggingTile) {
                _originalTilePos = _draggingTile->pos;
                _dragOffset = _draggingTile->pos - mousePos;
            }
        }
        else {
            float distance = (mousePos - _dragStartPos).length();
            if (distance > DRAG_THRESHOLD && _draggingTile) {
                cugl::Vec2 newPos = mousePos + _dragOffset;
                _draggingTile->pos = newPos;
                _draggingTile->tileRect.origin = newPos;
            }
        }
    }

    if (mouseReleased) {
        // Active play area logic
        if(_draggingTile && _activeRegion.contains(mousePos)) {
            if(_draggingTile->_suit == TileSet::Tile::Suit::CELESTIAL) {
                _matchController.playCelestial(_draggingTile);
            }
            else {
                _matchController.discardTile(_draggingTile);
            }
        }
        if (_dragInitiated && _draggingTile) {
            float distance = (mousePos - _dragStartPos).length();
            if (distance > DRAG_THRESHOLD) {
                if (_draggingTile) {
                    if (shouldReturn) {
                        _draggingTile->selected = false;
                        
                        auto& selected = _player->getHand()._selectedTiles;
                        auto it = std::find(selected.begin(), selected.end(), _draggingTile);
                        if (it != selected.end()) {
                            selected.erase(it);
                        }
                        
                        _draggingTile->pos = _originalTilePos;
                        _draggingTile->tileRect.origin = _originalTilePos;
                    }
                }
            }
        }
        _dragInitiated = false;
        _originalTilePos = cugl::Vec2::ZERO;
        
        // Player hand rearranging (dragging)
        int newIndex = _player->getHand().getTileIndexAtPosition(mousePos);
            
        if (newIndex != -1 && _dragInitiated) {
                auto& tiles = _player->getHand().getTiles();
                auto tile = std::find(tiles.begin(), tiles.end(), _draggingTile);
                if (tile != tiles.end()) {
                    tiles.erase(tile);
                }
                newIndex = std::min(newIndex, (int)tiles.size());
                tiles.insert(tiles.begin() + newIndex, _draggingTile);
            }
            _player->_draggingTile = nullptr;
            _player->getHand().updateTilePositions(_matchScene->getSize());
            releaseTile();
        }
}

// the diff from the general discard is that this function relocates the discarded tile to the discard region.
void GameScene::discardTile(std::shared_ptr<TileSet::Tile> tile) {
    if(!(_network->getCurrentTurn() == _network->getLocalPid()) || (_player->getHand()._size >= _player->getHand()._tiles.size() && !_player->forcedDiscard)){
        return;
    }
    if (!_player->discarding){
        _player->discarding = true;
        //Add to discard pile
        tile->selected = false;
        tile->inHostHand = false;
        tile->inClientHand = false;
        tile->discarded = true;
        if (!(tile->_suit == TileSet::Tile::Suit::CELESTIAL)){
            _discardPile->addTile(tile);
            _discardPile->updateTilePositions();
            
            _tileSet->tilesToJson.push_back(tile);
            _network->broadcastNewDiscard(_tileSet->toJson(_tileSet->tilesToJson));
            _tileSet->clearTilesToJson();
            discardedTiles.emplace_back(tile);
        }
        _player->getHand().discard(tile, _network->getHostStatus());
        _player->discarding = false;
    }
    
}
<|MERGE_RESOLUTION|>--- conflicted
+++ resolved
@@ -262,19 +262,6 @@
     }
 }
 
-<<<<<<< HEAD
-
-void GameScene::applyCelestial(TileSet::Tile::Rank type) {
-    if (type == TileSet::Tile::Rank::CHAOS) {
-        _pile->reshufflePile();
-        _network->broadcastDeckMap(_tileSet->mapToJson());
-        _network->broadcastPileLayer();
-
-    }
-    
-}
-=======
->>>>>>> d2716f55
 //void GameScene::applyAction(std::shared_ptr<TileSet::ActionTile> actionTile) {
 //    _player->getHand().discard(actionTile, _network->getHostStatus());
 //    switch (actionTile->type) {
