--- conflicted
+++ resolved
@@ -480,15 +480,9 @@
             //            if(_pileBox.contains(initialMousePos) && releasedInPile) {
             if (_matchController->hasDrawn){
                 if (_matchController->hasPlayedCelestial){
-<<<<<<< HEAD
                      showPlayerGuide("discard-to-end");
                 } else {
                      showPlayerGuide("discard-or-play-to-end");
-=======
-                    // showPlayerGuide("discard-to-end");
-                } else {
-                    // showPlayerGuide("discard-or-play-to-end");
->>>>>>> 330e9dbb
                 }
             } else {
                 _remainingTiles--;
@@ -516,11 +510,12 @@
     _batch->draw(temp, Color4(0,0,0,255), Rect(Vec2::ZERO, cugl::Application().get()->getDisplaySize()));
         
     _matchScene->render(_batch);
+
+    _discardPile->draw(_batch, _draggingTile);
     
     _pileUINode->_root->render(_batch);
     _pile->draw(_batch);
     _player->draw(_batch);
-<<<<<<< HEAD
 
     for (auto key : playerGuideKeys){
         auto node = playerGuideNodeMap[key];
@@ -528,7 +523,6 @@
             node->render(_batch);
         }
     }
-=======
     
     if (_dragToDiscardNode && _dragToDiscardNode->isVisible()) {
         _dragToDiscardNode->render(_batch);
@@ -540,14 +534,6 @@
     if (_dragToHandNode && _dragToHandNode->isVisible()) {
         _dragToHandNode->render(_batch);
     }
-
-//    for (auto key : playerGuideKeys){
-//        auto node = playerGuideNodeMap[key];
-//        if (node->isVisible()){
-//            node->render(_batch);
-//        }
-//    }
->>>>>>> 330e9dbb
 
     _discardUINode->_root->render(_batch);
     
@@ -605,6 +591,7 @@
         // If you cannot select or deselect the tile return
         if(currTile->tileRect.contains(mousePos) && currTile->tileRect.contains(initialMousePos)){
             if((_network->getHostStatus() && currTile->inHostHand) || (!_network->getHostStatus() && currTile->inClientHand)) {
+
                 if(currTile->selectable) {
                     if(currTile->selected) {
                         AudioController::getInstance().playSound("deselect");
@@ -771,6 +758,7 @@
                         _playSetBtn->setVisible(true);
                         _draggingTile->_scale = 0.15;
                         _matchController->hasDrawn = true;
+
                     }
                     else {
                         _discardedTileImage->setVisible(true);
