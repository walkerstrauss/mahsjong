//
//  MJGameScene.cpp
//  Mahsjong
//
//  Created by Patrick Choo on 2/18/25.
//

#include <cugl/cugl.h>
#include <iostream>
#include <sstream>
#include "MJGameScene.h"

using namespace cugl;
using namespace cugl::graphics;
using namespace cugl::audio;
using namespace std;

#pragma mark -
#pragma mark Level Layout

// Lock the screen esize to a fixed heigh regardless of aspect ratio
// PLEASE ADJUST AS SEEN FIT
#define SCENE_HEIGHT 720

#pragma mark -
#pragma mark Constructors
/**
 * Initializes the controller contents, and starts the game
 *
 * The constructor does not allocate any objects or memory. This allows
 * us to have a non-pointer reference to this controller, reducing our memory
 * allocation. Instead, allocation happens in this method
 *
 * @param assets    the asset manager for the game
 */
bool GameScene::init(const std::shared_ptr<cugl::AssetManager>& assets, std::shared_ptr<NetworkController> network) {
    // Initialize the scene to a locked height
    if (assets == nullptr) {
<<<<<<< HEAD
        return false;
    } else if (!Scene2::initWithHint(Size(0,SCENE_HEIGHT))) {
        std::cerr << "Scene2 initialization failed!" << std::endl;
        return false;
    }
=======
        return false;}
    
    _paused = false;
>>>>>>> ffbe118b
    _assets = assets;
    _network = network;
    _choice = Choice::NONE;
    
    Size dimen = getSize();
    _matchScene = _assets->get<scene2::SceneNode>("matchscene");
    _matchScene->setContentSize(1280,720);
    cugl::Size screenSize = cugl::Application::get()->getDisplaySize();
    //cugl::Size screenSize = Size(0,SCENE_HEIGHT);
    
    screenSize *= _matchScene->getContentSize().height/screenSize.height;
    
    
    float offset = (screenSize.width -_matchScene->getWidth())/2;
    
    _matchScene->setPosition(_matchScene->getPosition().x+offset, _matchScene->getPosition().y);
    
    if (!Scene2::initWithHint(screenSize)) {
        std::cerr << "Scene2 initialization failed!" << std::endl;
        return false;
    }

    _matchScene->setContentSize(screenSize);
    _matchScene->doLayout();
   
<<<<<<< HEAD
    _discardBtn = std::dynamic_pointer_cast<scene2::Button>(_assets->get<scene2::SceneNode>("matchscene.gameplayscene.discard"));
    _tilesetUIBtn = std::dynamic_pointer_cast<scene2::Button>(_assets->get<scene2::SceneNode>("matchscene.gameplayscene.button_tileset"));
    _pauseBtn = std::dynamic_pointer_cast<scene2::Button>(_assets->get<scene2::SceneNode>("matchscene.gameplayscene.button_pause"));
    
    _discardBtnKey = _discardBtn->addListener([this](const std::string& name, bool down){
        if (!down){
            if(_player->getHand()._tiles.size() == _player->getHand()._size){
                CULog("Cannot discard tiles, already at required hand size");
                return;
            }
            if (0 < _player->getHand()._selectedTiles.size() && _player->getHand()._selectedTiles.size() < 2) {
                if (!_player->discarding){
                    _player->discarding = true;
                    for (auto& tile : _player->getHand()._selectedTiles) {
                        //Add to discard pile
                        tile->selected = false;
                        _discardPile->addTile(tile);
                        _tileSet->tilesToJson.push_back(tile);
                        _network->broadcastNewDiscard(_tileSet->toJson(_tileSet->tilesToJson));
                        _tileSet->clearTilesToJson();
                        //Add to discard UI scene
                        // TODO: add to discard ui scene from app
                        _player->getHand().discard(tile, _network->getHostStatus());
                    }
                    _player->getHand()._selectedTiles.clear();
                    _player->discarding = false;
                    _network->broadcastDeck(_tileSet->toJson(_tileSet->deck));
                    _tileSet->clearTilesToJson();
//                    _network->endTurn();
                }
            }
        }
    });
=======
    std::shared_ptr<scene2::SceneNode> childNode = _matchScene->getChild(0);
    _discardBtn = std::dynamic_pointer_cast<scene2::Button>(childNode->getChild(3));
    _tilesetUIBtn = std::dynamic_pointer_cast<scene2::Button>(_assets->get<scene2::SceneNode>("matchscene.gameplayscene.discardButton"));
    _pauseBtn = std::dynamic_pointer_cast<scene2::Button>(_assets->get<scene2::SceneNode>("matchscene.gameplayscene.pauseButton"));


>>>>>>> ffbe118b
    _tilesetUIBtnKey = _tilesetUIBtn->addListener([this](const std::string& name, bool down){
        if (!down){
            _choice = Choice::TILESET;
        }
    });
    _pauseBtnKey = _pauseBtn->addListener([this](const std::string& name, bool down){
        if (!down){
            _choice = Choice::PAUSE;
        }
    });
<<<<<<< HEAD
=======

    _discardBtn->activate();
    _pauseBtn->activate();
    _tilesetUIBtn->activate();
    
    _matchScene->setVisible(true);
>>>>>>> ffbe118b
    addChild(_matchScene);
    // Game Win and Lose bool
    _gameWin = false;
    _gameLose = false;

    // Initialize tile set
    _tileSet = std::make_shared<TileSet>();
    _player = std::make_shared<Player>();
    
    if(_network->getHostStatus()){
        _tileSet->initHostDeck();
        _tileSet->shuffle();
        _player->getHand().initHost(_tileSet);
    } else {
        _tileSet->initClientDeck(_network->getDeckJson());
        _player->getHand().initClient(_tileSet);
        }
    

    std::string msg = strtool::format("Score: %d", _player->_totalScore);
    _text = TextLayout::allocWithText(msg, assets->get<Font>("pixel32"));
    _text->layout();
    _win = TextLayout::allocWithText("You Won!\nReset with R", assets->get<Font>("pixel32"));
    _win->layout();
    _lose = TextLayout::allocWithText("You Lost!\nReset with R", assets->get<Font>("pixel32"));
    _lose->layout();

    _tileSet->setAllTileTexture(assets);
    _pile = std::make_shared<Pile>(); //Init our pile
    _pile->initPile(5, _tileSet);

    
//    _tileSet->setBackTextures(assets);
    
    if(_network->getHostStatus()){
        _network->initGame(_tileSet->toJson(_tileSet->deck));
    } else {
        _network->broadcastDeck(_tileSet->toJson(_tileSet->deck));
    }

    _winBtn = std::dynamic_pointer_cast<scene2::Button>(_assets->get<scene2::SceneNode>("matchscene.gameplayscene.winButton"));
    _defeatBtn = std::dynamic_pointer_cast<scene2::Button>(_assets->get<scene2::SceneNode>("matchscene.gameplayscene.loseButton"));
    
    _winBtn->addListener([this](const std::string& name, bool down){
        if (!down){
            _choice = Choice::WIN;
        }
    });
    _defeatBtn->addListener([this](const std::string& name, bool down){
        if (!down){
            _choice = Choice::LOSE;
        }
    });
    
    
    // Initialize the discard pile
    _discardPile = std::make_shared<DiscardPile>();
    _discardPile->init(_assets);

    _input.init(); //Initialize the input controller
    
    _quit = false;
    setActive(false);
    _matchScene->setVisible(true);
    return true;
}

/**
 * Disposes of all (non-static) resources allocated to this mode.
 */
void GameScene::dispose() {
    if (_active) {
        removeAllChildren();
        _active = false;
    }
}

#pragma mark -
#pragma mark Gameplay Handling
/**
 * Resets the status of the game so that we can play again
 */
void GameScene::reset() {
    _gameLose = false;
    _gameWin = false;
    dispose();
    init(_assets, _network);
    return;
}

/**
 * The method to update the game mode
 *
 * @param timestep The amount of time (in seconds) since the last frame
 */
void GameScene::update(float timestep) {
    
    if(_discardPile->getTopTile()){
        CULog("%d", _discardPile->getTopTile()->played);
    }
//    for(auto const& tile : _player->getHand()._tiles){
//        CULog("%s, %s", tile->toString().c_str(), tile->pos.toString().c_str());
//    }
    //Reading input
    _input.readInput();
    _input.update();
    

    cugl::Vec2 mousePos = cugl::Scene::screenToWorldCoords(cugl::Vec3(_input.getPosition()));
    // Determine if the mouse is held down or was just released.
    bool isMouseDown = _input.isDown();
    bool isMouseReleased = _input.didRelease();
    
    // Update the player's drag state.
    _player->updateDrag(mousePos, isMouseDown, isMouseReleased);
    _player->getHand().updateTilePositions(_matchScene->getSize());

    
    if (_network->getStatus() == NetworkController::Status::DECK) {
        _tileSet->updateDeck(_network->getDeckJson());
        _network->setStatus(NetworkController::Status::INGAME);
    }
    
    if(_network->getStatus() == NetworkController::Status::PILETILEUPDATE) {
        _pile->removePileTile(_network->getPileTile(), _network->getIsHostDraw());
        _tileSet->clearTilesToJson();
        _network->setStatus(NetworkController::Status::INGAME);
    }
    
    if(_discardPile->getTopTile() && _network->getStatus() == NetworkController::Status::REMOVEDISCARD){
        // TODO: handle decrement discard ui
        _discardPile->getTopTile()->played = true;
        _discardPile->getTopTile()->discarded = false;
        _discardPile->removeTopTile();
        _network->setStatus(NetworkController::Status::INGAME);
    }
    
    if(_network->getStatus() == NetworkController::Status::NEWDISCARD){
        for(auto const& tileKey : _network->getDiscardTile()->children()){
            std::string suit = tileKey->getString("suit");
            std::string rank = tileKey->getString("rank");
            std::string id = tileKey->getString("id");
            
            if(!_discardPile->getTopTile() || (_discardPile->getTopTile()->toString() + std::to_string(_discardPile->getTopTile()->_id)) != rank + " of " + suit + id){
                _discardPile->addTile(_tileSet->tileMap[rank + " of " + suit + " " + id]);
                _discardPile->updateTilePositions();
                // TODO: send to app to update UI
                _network->setStatus(NetworkController::Status::INGAME);
            }
        }
    }
    
    std::shared_ptr<TileSet::Tile> lastTile = nullptr;
    if (!_player->getHand()._drawnPile.empty()) {
        lastTile = _player->getHand()._drawnPile.back();
    }
    
    if(_network->getStatus() == NetworkController::Status::LAYER) {
        _pile->createPile();
        
//        _network->broadcastDeck(_tileSet->toJson(_tileSet->deck));
        _network->setStatus(NetworkController::Status::INGAME);
    }

    _player->getHand().updateTilePositions(_matchScene->getSize());
    
    //if (_network->getCurrentTurn() == _network->getLocalPid()) {
    if(_input.didRelease() && !_input.isDown()){
        cugl::Vec2 prev = _input.getPosition(); //Get our mouse position
        cugl::Vec2 mousePos = cugl::Scene::screenToWorldCoords(cugl::Vec3(prev));
        _player->getHand().clickedTile(mousePos);
        if (_network->getCurrentTurn() == _network->getLocalPid()) {
            _discardPile->isTileSelected(mousePos);
            clickedTile(mousePos);
        }
    }
    
    if (_network->getCurrentTurn() == _network->getLocalPid()) {
        //Start turn by drawing tile to hand
        if(_input.getKeyPressed() == KeyCode::D && _input.getKeyDown()){
            if(_player->getHand()._tiles.size() > _player->getHand()._size){
                CULog("Hand too big");
                return;
            }
            _player->getHand().drawFromPile(_pile, 1, _network->getHostStatus());
            _network->broadcastTileDrawn(_tileSet->toJson(_tileSet->tilesToJson));
            _tileSet->clearTilesToJson();
            _network->broadcastDeck(_tileSet->toJson(_tileSet->deck));
            if (_player->getHand().isWinningHand()){
                _gameWin = true;
            }
            _player->canDraw = false;
        }
        
        if (_pile->getVisibleSize() == 0) {
            _network->broadcastPileLayer();
        }
            
        for (auto& tile : _player->getHand()._drawnPile) {
            tile->setTexture(_assets->get<Texture>(tile->toString()));
        }
        
        if (_player->getHand().isWinningHand()){
            _gameWin = true;
        }
        if (_input.getKeyPressed() == KeyCode::G && _input.getKeyDown()){
            if(_player->getHand()._selectedTiles.size() != 1 && _player->getHand()._selectedTiles.size() != 2){
                CULog("Must have 1 or 2 tiles selected in hand");
                return;
            }
            else if (!_discardPile->getTopTile()){
                CULog("Must have a tile in the discard pile");
                return;
            }
            
            //Temporarily add the top tile from the discard pile into selected tiles
            std::shared_ptr<TileSet::Tile> currDiscardTile = _discardPile->getTopTile();
            if(_player->getHand()._size == 2 && _player->getHand()._selectedTiles.size() == 1){
                if(_player->getHand()._selectedTiles[0]->toString() == _discardPile->getTopTile()->toString()){
                    _gameWin = true;
                }
                else{
                    _player->getHand()._selectedTiles[0]->selected = false;
                }
            }
            _player->getHand()._selectedTiles.push_back(currDiscardTile);
            
            if (_player->getHand().isSetValid(_player->getHand()._selectedTiles)) {
                for(auto const& tile : _player->getHand()._selectedTiles){
                    if(tile == currDiscardTile){
                        continue;
                    }
                    for(auto it = _player->getHand()._tiles.begin(); it != _player->getHand()._tiles.end();)
                        if(tile == *it){
                            it = _player->getHand()._tiles.erase(it);
                            tile->selected = false;
                            if (_network->getHostStatus()) {
                                tile->inHostHand = false;
                            } else {
                                tile->inClientHand = false;
                            }
                            tile->played = true;
                            // TODO: send to app to update UI
                            break;
                        }
                        else{
                            it++;
                        }
                }
                _player->getHand()._size -= 2;
                _player->getHand()._selectedTiles.clear();
                
                currDiscardTile->discarded = false;
                currDiscardTile->played = true;
                _network->broadcastRemoveDiscard();
                // TODO: handle decrement discard UI label
                _discardPile->removeTopTile();
                _player->canExchange = false;
            }
            else {
                CULog("Not a valid set");
                for(auto const& tile : _player->getHand()._tiles){
                    if(tile->selected){
                        tile->selected = false;
                    }
                }
                _player->getHand()._selectedTiles.clear();
            }
        }
        if (_input.getKeyPressed() == KeyCode::W && _input.getKeyDown()){
            _choice = Choice::WIN;
        }
        if (_input.getKeyPressed() == KeyCode::L && _input.getKeyDown()){
            _choice = Choice::LOSE;
        }
//        if (_input.getKeyPressed() == KeyCode::E && _input.getKeyDown()) {
//            if(_player->canDraw || _player->canExchange){
//                CULog("Must draw from pile or discard first");
//                return;
//            }
//            if(_player->getHand()._tiles.size() - _player->getHand()._selectedTiles.size() != _player->getHand()._size){
//                CULog("Discard count must make hand equal to required size");
//                return;
//            }
//            for(auto& tile: _player->getHand()._selectedTiles){
//                _player->getHand().discard(tile, _network->getHostStatus());
//                _discardPile->addTile(tile);
//                _discardPile->updateTilePositions();
//            }
//        }
        
        
//
        if (_input.getKeyPressed() == KeyCode::N && _input.getKeyDown()) {
            if(_player->canDraw && _player->canExchange){
                CULog("Must perform a draw from pile or discard first");
                return;
            }
            if(_player->getHand()._tiles.size() != _player->getHand()._size){
                CULog("Must meet hand size requirement");
                return;
            }
            _network->endTurn();
        }
    }
}


/**
 * Draws all this to the scene's SpriteBatch.
 */
void GameScene::render() {
    /**
    * This is the temporary view of our camera. Not supposed to do this.
    * TODO: Please edit camera view appropriately
    */
    _batch->begin(getCamera()->getCombined());
<<<<<<< HEAD
    _matchScene->render(_batch);
    _tileSet->draw(_batch, getSize(), _network->getHostStatus());
=======
    const std::shared_ptr<Texture> temp = Texture::getBlank();
    // Draw background and top section
    _batch->draw(temp, Color4(0,0,0,255), Rect(Vec2::ZERO, cugl::Application().get()->getDisplaySize()));
//    _batch->draw(temp,Color4(37,41,88,255),Rect(Vec2(0.0f,620),Vec2(getSize())));
    if (_paused){
        _pauseScene->render(_batch);
        _batch->end();
        return;
    }
    if (_uiopen){
        _tilesetui->render(_batch);
        _batch->end();
        return;
    }
    if (_gameWin) {
        _batch->setColor(Color4::BLUE);
        Affine2 trans;
        trans.scale(4);
        trans.translate(getSize().width / 2 - 2 * _win->getBounds().size.width, getSize().height / 2 - _win->getBounds().size.height);
        _batch->drawText(_win, trans);
        _batch->end();
        return;
    }
    if (_gameLose) {
        _batch->setColor(Color4::RED);
        //_batch->drawText(_lose, Vec2((getSize().width) / 2 - _lose->getBounds().size.height, getSize().height / 2));
        Affine2 trans;
        trans.scale(4);
        trans.translate(getSize().width / 2 - 2 * _lose->getBounds().size.width, getSize().height / 2 - _lose->getBounds().size.height);
        _batch->drawText(_lose, trans);
        _batch->end();
        return;
    }
    
    // Not paused, in discard UI, won or lost. So, render match.
    _matchScene->render(_batch);
    
    // Draw all tiles in hand, pile and grandma tiles
    
    
    
    _tileSet->draw(_batch, getSize(), _network->getHostStatus());
    //_tileSet->draw(_batch, _matchScene->getSize(), _network->getHostStatus());
    
    // Draw score
//    _batch->setColor(Color4::GREEN);
//    _batch->drawText(_text,Vec2(getSize().width - _text->getBounds().size.width - 10, getSize().height-_text->getBounds().size.height));
    
>>>>>>> ffbe118b
    _batch->end();
}

void GameScene::setActive(bool value){
    CULog("set active");
    if (isActive() != value){
        Scene2::setActive(value);
    }
}
    
void GameScene::setGameActive(bool value){
    if (value){
        _choice = NONE;
        _pauseBtn->activate();
        _discardBtn->activate();
        _tilesetUIBtn->activate();
    } else {
        _pauseBtn->deactivate();
        _discardBtn->deactivate();
        _tilesetUIBtn->deactivate();
    }
}

void GameScene::processData(std::vector<std::string> msg){
    std::string name = msg[0];
    std::string id = msg[1];
    std::string selected = msg[2];
    
    for(const auto& tile : _player->getHand()._tiles){
        if(tile->toString() == name && std::to_string(tile->_id) == id){
            if(selected == "true"){
                tile->selected = true;
            }
            else{
                tile->selected = false;
            }
        }
    }
}

void GameScene::clickedTile(cugl::Vec2 mousePos){
    for(auto& tile : _tileSet->deck){
        bool inHand;
        if (_network->getHostStatus()) {
            inHand = tile->inHostHand;
        } else {
            inHand = tile->inClientHand;
        }
        if (inHand || tile->discarded || tile->played){
            continue;
        }
        else if (tile->inPile){
            if (tile->tileRect.contains(mousePos)){
                if(tile->selected){
                    tile->selected = false;
                }
                else{
                    tile->selected = true;
                }
            }
        }
    }
}


/**
 * Method to get the index of this tile's associated label in the discard UI vector of labels
 *
 * @param tile  the tile whose label we need in _labels
 * @return an int representing the index of this tile's discard UI label
 */
int GameScene::getLabelIndex(std::shared_ptr<TileSet::Tile> tile){
    int rowIndex = 0;
    switch (tile->getSuit()){
        case TileSet::Tile::Suit::BAMBOO:
            break;
        case TileSet::Tile::Suit::CRAK:
            rowIndex = 9;
            break;
        case TileSet::Tile::Suit::DOT:
            rowIndex = 18;
            break;
        default:
            break;
    }
    return rowIndex + (int)tile->getRank() - 1;
<<<<<<< HEAD
}
=======
}

/**
 * Method to update discard UI label corresponding to tile passed as argument
 *
 * @param tile  the tile to increment in the discard UI
 * @return true if update was successful, and false otherwise
 */
bool GameScene::incrementLabel(std::shared_ptr<TileSet::Tile> tile){
    // Get index of label in _labels
    int i = getLabelIndex(tile);
    
    // Check if we already discarded 4 (or more) of this tile
    if (std::stoi(_labels[i]->getText()) > 3){
        CULog("already discarded all copies of this tile");
        return false;
    }
    
    // Increment discard UI number and update label text
    std::string text = std::to_string(std::stoi(_labels[i]->getText()) + 1);
    _labels[i]->setText(text);
    return true;
}

bool GameScene::decrementLabel(std::shared_ptr<TileSet::Tile> tile){
    // Get index of label in _labels
    int i = getLabelIndex(tile);
    
    // Check if we already discarded 4 (or more) of this tile
    if (std::stoi(_labels[i]->getText()) < 1){
        CULog("none of this tile discarded - cannot decrement");
        return false;
    }
    
    // Increment discard UI number and update label text
    std::string text = std::to_string(std::stoi(_labels[i]->getText()) - 1);
    _labels[i]->setText(text);
    return true;
}



void GameScene::pressTile(){
    
    cugl::Vec2 screenPos = _input.getPosition();
    cugl::Vec2 mousePos = cugl::Scene::screenToWorldCoords(cugl::Vec3(screenPos));
    
    // if the player tapped on a tile in the hand.
    for (auto & tile : _player->getHand()._tiles) {
        if (tile->tileRect.contains(mousePos)) {
            // select this tile
            CULog("selected a tile");
            tile->selected = true;
        }
    }
    
    
    // if the player pressed on the pile
    if (_pileBox.contains(mousePos)) {
        
        if(_player->getHand()._tiles.size() > _player->getHand()._size){
            CULog("Hand too big");
            return;
        }
        _player->getHand().drawFromPile(_pile, 1, _network->getHostStatus());
        _network->broadcastTileDrawn(_tileSet->toJson(_tileSet->tilesToJson));
        _tileSet->clearTilesToJson();
        _network->broadcastDeck(_tileSet->toJson(_tileSet->deck));
        if (_player->getHand().isWinningHand()){
            _gameWin = true;
        }
        _player->canDraw = false;
    }
    
    // does it work for the pile? -- no?
    for(auto& tile : _tileSet->deck){
        
        if (tile->tileRect.contains(mousePos)){
            if (tile->tileRect.contains(mousePos)){
                
                _draggingTile = tile;
                _draggingTile->pressed = true;
                _dragOffset = _draggingTile->pos - mousePos;
                break;
            }else{ // tile is not pressed if the user don't touch the tile anymore.
                tile->pressed = false;
            }
            
        }
    }
}

void GameScene::dragTile(){
    
    cugl::Vec2 screenPos = _input.getPosition();
    cugl::Vec2 mousePos = cugl::Scene::screenToWorldCoords(cugl::Vec3(screenPos));
    
    cugl::Vec2 newPos = mousePos + _dragOffset;
    
    _draggingTile->pos = newPos;
    _draggingTile->tileRect.origin = newPos;
    

}

void GameScene::releaseTile() {
    // finalize tile if needed
    // e.g. snap to discard region, check if in the right place
    _draggingTile = nullptr;
}


>>>>>>> ffbe118b
<|MERGE_RESOLUTION|>--- conflicted
+++ resolved
@@ -36,17 +36,12 @@
 bool GameScene::init(const std::shared_ptr<cugl::AssetManager>& assets, std::shared_ptr<NetworkController> network) {
     // Initialize the scene to a locked height
     if (assets == nullptr) {
-<<<<<<< HEAD
         return false;
     } else if (!Scene2::initWithHint(Size(0,SCENE_HEIGHT))) {
         std::cerr << "Scene2 initialization failed!" << std::endl;
         return false;
     }
-=======
-        return false;}
-    
-    _paused = false;
->>>>>>> ffbe118b
+
     _assets = assets;
     _network = network;
     _choice = Choice::NONE;
@@ -72,7 +67,6 @@
     _matchScene->setContentSize(screenSize);
     _matchScene->doLayout();
    
-<<<<<<< HEAD
     _discardBtn = std::dynamic_pointer_cast<scene2::Button>(_assets->get<scene2::SceneNode>("matchscene.gameplayscene.discard"));
     _tilesetUIBtn = std::dynamic_pointer_cast<scene2::Button>(_assets->get<scene2::SceneNode>("matchscene.gameplayscene.button_tileset"));
     _pauseBtn = std::dynamic_pointer_cast<scene2::Button>(_assets->get<scene2::SceneNode>("matchscene.gameplayscene.button_pause"));
@@ -106,14 +100,7 @@
             }
         }
     });
-=======
-    std::shared_ptr<scene2::SceneNode> childNode = _matchScene->getChild(0);
-    _discardBtn = std::dynamic_pointer_cast<scene2::Button>(childNode->getChild(3));
-    _tilesetUIBtn = std::dynamic_pointer_cast<scene2::Button>(_assets->get<scene2::SceneNode>("matchscene.gameplayscene.discardButton"));
-    _pauseBtn = std::dynamic_pointer_cast<scene2::Button>(_assets->get<scene2::SceneNode>("matchscene.gameplayscene.pauseButton"));
-
-
->>>>>>> ffbe118b
+
     _tilesetUIBtnKey = _tilesetUIBtn->addListener([this](const std::string& name, bool down){
         if (!down){
             _choice = Choice::TILESET;
@@ -124,15 +111,6 @@
             _choice = Choice::PAUSE;
         }
     });
-<<<<<<< HEAD
-=======
-
-    _discardBtn->activate();
-    _pauseBtn->activate();
-    _tilesetUIBtn->activate();
-    
-    _matchScene->setVisible(true);
->>>>>>> ffbe118b
     addChild(_matchScene);
     // Game Win and Lose bool
     _gameWin = false;
@@ -450,59 +428,14 @@
     * TODO: Please edit camera view appropriately
     */
     _batch->begin(getCamera()->getCombined());
-<<<<<<< HEAD
-    _matchScene->render(_batch);
-    _tileSet->draw(_batch, getSize(), _network->getHostStatus());
-=======
     const std::shared_ptr<Texture> temp = Texture::getBlank();
     // Draw background and top section
     _batch->draw(temp, Color4(0,0,0,255), Rect(Vec2::ZERO, cugl::Application().get()->getDisplaySize()));
-//    _batch->draw(temp,Color4(37,41,88,255),Rect(Vec2(0.0f,620),Vec2(getSize())));
-    if (_paused){
-        _pauseScene->render(_batch);
-        _batch->end();
-        return;
-    }
-    if (_uiopen){
-        _tilesetui->render(_batch);
-        _batch->end();
-        return;
-    }
-    if (_gameWin) {
-        _batch->setColor(Color4::BLUE);
-        Affine2 trans;
-        trans.scale(4);
-        trans.translate(getSize().width / 2 - 2 * _win->getBounds().size.width, getSize().height / 2 - _win->getBounds().size.height);
-        _batch->drawText(_win, trans);
-        _batch->end();
-        return;
-    }
-    if (_gameLose) {
-        _batch->setColor(Color4::RED);
-        //_batch->drawText(_lose, Vec2((getSize().width) / 2 - _lose->getBounds().size.height, getSize().height / 2));
-        Affine2 trans;
-        trans.scale(4);
-        trans.translate(getSize().width / 2 - 2 * _lose->getBounds().size.width, getSize().height / 2 - _lose->getBounds().size.height);
-        _batch->drawText(_lose, trans);
-        _batch->end();
-        return;
-    }
-    
-    // Not paused, in discard UI, won or lost. So, render match.
+    // render match.
     _matchScene->render(_batch);
     
-    // Draw all tiles in hand, pile and grandma tiles
-    
-    
-    
+    // Draw all tiles
     _tileSet->draw(_batch, getSize(), _network->getHostStatus());
-    //_tileSet->draw(_batch, _matchScene->getSize(), _network->getHostStatus());
-    
-    // Draw score
-//    _batch->setColor(Color4::GREEN);
-//    _batch->drawText(_text,Vec2(getSize().width - _text->getBounds().size.width - 10, getSize().height-_text->getBounds().size.height));
-    
->>>>>>> ffbe118b
     _batch->end();
 }
 
@@ -589,10 +522,8 @@
             break;
     }
     return rowIndex + (int)tile->getRank() - 1;
-<<<<<<< HEAD
-}
-=======
-}
+}
+
 
 /**
  * Method to update discard UI label corresponding to tile passed as argument
@@ -701,7 +632,4 @@
     // finalize tile if needed
     // e.g. snap to discard region, check if in the right place
     _draggingTile = nullptr;
-}
-
-
->>>>>>> ffbe118b
+}