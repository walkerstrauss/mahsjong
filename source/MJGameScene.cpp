//
//  MJGameScene.cpp
//  Mahsjong
//
//  Created by Patrick Choo on 2/18/25.
//

#include <cugl/cugl.h>
#include <iostream>
#include <sstream>
#include "MJGameScene.h"

using namespace cugl;
using namespace cugl::graphics;
using namespace cugl::audio;
using namespace std;

#pragma mark -
#pragma mark Level Layout

// Lock the screen esize to a fixed heigh regardless of aspect ratio
// PLEASE ADJUST AS SEEN FIT
#define SCENE_HEIGHT 720

#pragma mark -
#pragma mark Constructors
/**
 * Initializes the controller contents, and starts the game
 *
 * The constructor does not allocate any objects or memory. This allows
 * us to have a non-pointer reference to this controller, reducing our memory
 * allocation. Instead, allocation happens in this method
 *
 * @param assets    the asset manager for the game
 */
bool GameScene::init(const std::shared_ptr<cugl::AssetManager>& assets, std::shared_ptr<NetworkController> network) {
    // Initialize the scene to a locked height
    if (assets == nullptr) {
        return false;
    } else if (!Scene2::initWithHint(Size(0,SCENE_HEIGHT))) {
        std::cerr << "Scene2 initialization failed!" << std::endl;
        return false;
    }
    _paused = false;
    _assets = assets;
    _network = network;
    
    Size dimen = getSize();
    _matchScene = _assets->get<scene2::SceneNode>("matchscene");
    _matchScene->setContentSize(dimen);
    _matchScene->doLayout();
    _pauseScene = _assets->get<scene2::SceneNode>("pause");
    _pauseScene->doLayout();
   
    std::shared_ptr<scene2::SceneNode> childNode = _matchScene->getChild(0);
    _discardBtn = std::dynamic_pointer_cast<scene2::Button>(childNode->getChild(6));
    _tilesetUIBtn = std::dynamic_pointer_cast<scene2::Button>(_assets->get<scene2::SceneNode>("matchscene.gameplayscene.button_tileset"));
    _pauseBtn = std::dynamic_pointer_cast<scene2::Button>(childNode->getChild(1));
    _continueBtn = std::dynamic_pointer_cast<scene2::Button>(_pauseScene->getChild(0)->getChild(2));
    
    _discardBtnKey = _discardBtn->addListener([this](const std::string& name, bool down){
        if (!down){
            if(_player->getHand()._tiles.size() == _player->getHand()._size){
                CULog("Cannot discard tiles, already at required hand size");
                return;
            }
            if (0 < _player->getHand()._selectedTiles.size() && _player->getHand()._selectedTiles.size() < 2) {
                if (!_player->discarding){
                    _player->discarding = true;
                    for (auto& tile : _player->getHand()._selectedTiles) {
                        //Add to discard pile
                        _discardPile->addTile(tile);
                        //Add to discard UI scene
                        _discardUIScene->incrementLabel(tile);
                        
                        _player->getHand().discard(tile);
                        tile->selected = false;
                        tile->inHand = false;
                        tile->inPile = false;
                        tile->discarded = true; 
                    }
                    _player->getHand()._selectedTiles.clear();
                    _player->discarding = false;
                    
//                    _network->endTurn();
                }
            }
        }
    });
    _tilesetUIBtnKey = _tilesetUIBtn->addListener([this](const std::string& name, bool down){
        if (!down){
            _discardUIScene->setActive(true);
            _discardUIScene->backBtn->activate();
        }
    });
    _pauseBtnKey = _pauseBtn->addListener([this](const std::string& name, bool down){
        if (!down){
            _matchScene->setVisible(false);
            _pauseScene->setVisible(true);
            _paused = true;
            _continueBtn->activate();
        }
    });
    _continueBtnKey = _continueBtn->addListener([this](const std::string& name, bool down){
        if (!down){
            _matchScene->setVisible(true);
            _pauseScene->setVisible(false);
            _paused = false;
        }
    });
    _discardBtn->activate();
    _pauseBtn->activate();
    _tilesetUIBtn->activate();
    
    
    _matchScene->setVisible(true);
    addChild(_matchScene);
    addChild(_pauseScene);
    _pauseScene->setVisible(false);
    setActive(true);
    // Game Win and Lose bool
    _gameWin = false;
    _gameLose = false;

    // Initialize tile set
    _tileSet = std::make_shared<TileSet>();
    _tileSet->shuffle();
    
    // Initialize the player
    _player = std::make_shared<Player>();
    _player->getHand().init(_tileSet);
    _player->getHand().updateTilePositions();
    
    std::string msg = strtool::format("Score: %d", _player->_totalScore);
    _text = TextLayout::allocWithText(msg, assets->get<Font>("pixel32"));
    _text->layout();
    _win = TextLayout::allocWithText("You Won!\nReset with R", assets->get<Font>("pixel32"));
    _win->layout();
    _lose = TextLayout::allocWithText("You Lost!\nReset with R", assets->get<Font>("pixel32"));
    _lose->layout();

    _tileSet->setAllTileTexture(assets);
    _pile = std::make_shared<Pile>(); //Init our pile
    _pile->initPile(5, _tileSet);
    _tileSet->setBackTextures(assets);
    
    // Initialize the discard pile
    _discardPile = std::make_shared<DiscardPile>();
    _discardPile->init(_assets);
    
    // Initialize the discard tileset UI scene
    _discardUIScene = std::make_shared<DiscardUIScene>();
    _discardUIScene->init(_assets);

    _input.init(); //Initialize the input controller
    
    // Initialize grandma tile label
    _gmaLabelTexture = assets->get<Texture>("grandma text");
    if (!_gmaLabelTexture) {
        CULog("missing gma text");
        return false;
    } else {
        _tileSet->gmaTexture = _gmaLabelTexture;
    }
    _quit = false;
    
    return true;
}

/**
 * Disposes of all (non-static) resources allocated to this mode.
 */
void GameScene::dispose() {
    if (_active) {
        removeAllChildren();
        _active = false;
    }
}

#pragma mark -
#pragma mark Gameplay Handling
/**
 * Resets the status of the game so that we can play again
 */
void GameScene::reset() {
    _gameLose = false;
    _gameWin = false;
    init(_assets, _network);
    return;
}

/**
 * The method to update the game mode
 *
 * @param timestep The amount of time (in seconds) since the last frame
 */
void GameScene::update(float timestep) {
    //Reading input
    _input.readInput();
    _input.update();
    
    if (_input.getKeyPressed() == KeyCode::R && _input.getKeyDown()) {
        reset();
    }
    
    if (_discardUIScene->back){
        _discardUIScene->setActive(false);
        _discardUIScene->back = false;
    }
    
    if (_gameLose || _gameWin) {
        return;
    }
    
    _player->getHand().updateTilePositions();
    CULog("%lu", _player->getHand()._selectedTiles.size());
    
    //if (_network->getCurrentTurn() == _network->getLocalPid()) {
        if(_input.didRelease() && !_input.isDown()){
            cugl::Vec2 prev = _input.getPosition(); //Get our mouse position
            cugl::Vec2 mousePos = cugl::Scene::screenToWorldCoords(cugl::Vec3(prev));
            _player->getHand().clickedTile(mousePos);
            _discardPile->isTileSelected(mousePos);
        }
<<<<<<< HEAD
        if(_input.getKeyPressed() == KeyCode::D && _input.getKeyDown() && _player->draw == false){
            _player->getHand().drawFromPile(_pile, 1);  // Start turn by drawing tile to hand
            
            for (auto& tile : _player->getHand()._drawnPile) {
                tile->setTexture(_assets->get<Texture>(tile->toString()));
            }
            
            _player->draw = true;
=======
  
        //Start turn by drawing tile to hand
        if(_input.getKeyPressed() == KeyCode::D && _input.getKeyDown()){
            if(_player->getHand()._tiles.size() >= 14 || _player->getHand()._tiles.size() <= 12){
                CULog("Incorrect hand size for draw action");
                return;
            }
            _player->getHand().drawFromPile(_pile, 1);
//            _player->canDraw = false;
        }
        if (_input.getKeyPressed() == KeyCode::G && _input.getKeyDown()){
            if(_player->getHand()._selectedTiles.size() != 2){
                CULog("Must have 2 tiles selected in hand");
                return;
            }
            else if (!_discardPile->getTopTile()){
                CULog("Must have a tile in the discard pile");
                return;
            }
            //Temporarily add the top tile from the discard pile into selected tiles
            std::shared_ptr<TileSet::Tile> currDiscardTile = _discardPile->getTopTile();
            _player->getHand()._selectedTiles.push_back(currDiscardTile);
>>>>>>> 8b736463
            
            if (_player->getHand().isSetValid(_player->getHand()._selectedTiles)) { // Selected tiles include ones in the piles...
                for(auto const& tile : _player->getHand()._selectedTiles){
                    if(tile == currDiscardTile){
                        continue;
                    }
                    for(auto it = _player->getHand()._tiles.begin(); it != _player->getHand()._tiles.end();)
                        if(tile == *it){
                            it = _player->getHand()._tiles.erase(it);
                            tile->selected = false;
                            tile->inHand = false;
                            tile->played = true;
                            break;
                        }
                        else{
                            it++;
                        }
                }
                _player->getHand()._size -= 2;
                _player->getHand()._selectedTiles.clear();
                
                currDiscardTile->discarded = false;
                currDiscardTile->played = true;
                _discardPile->removeTopTile();
            }
            else {
                CULog("Not a valid set");
                for(auto const& tile : _player->getHand()._tiles){
                    if(tile->selected){
                        tile->selected = false;
                    }
                }
                _player->getHand()._selectedTiles.clear();
            }
        }
        
        if (_input.getKeyPressed() == KeyCode::E && _input.getKeyDown()) {
            if(_player->canDraw || _player->canExchange){
                CULog("Must draw from pile or discard first");
                return;
            }
            if(_player->getHand()._tiles.size() - _player->getHand()._selectedTiles.size() != _player->getHand()._size){
                CULog("Discard count must make hand equal to required size");
                return;
            }
            for(auto& tile: _player->getHand()._selectedTiles){
                _player->getHand().discard(tile);
                _discardPile->addTile(tile);
                _discardPile->updateTilePositions();
            }
        }

        if (_input.getKeyPressed() == KeyCode::N && _input.getKeyDown()) {
            if(_player->canDraw && _player->canExchange){
                CULog("Must perform a draw from pile or discard first");
                return;
            }
            if(_player->getHand()._tiles.size() != _player->getHand()._size){
                CULog("Must meet hand size requirement");
                return;
            }
            _network->endTurn();
        }

//        else if(_input.getKeyPressed() == KeyCode::E && _input.getKeyDown()){
//            //Error exchange cases
//            if(!(_player->getHand()._selectedTiles.size() == 1)){
//                CULog("Trying to exchange w/o selecting 1 tile in hand");
//                if(_player->getHand()._selectedTiles.size() > 1){
//                    for(auto& tile: _player->getHand()._selectedTiles){
//                        tile->selected = false;
//                    }
//                }
//                else if((_player->getHand()._selectedTiles.size() == 0)){
//                    CULog("Trying to exchange w/o selecting tiles in hand");
//                }
//            }
//            if(!(_discardPile->getTopTile()->selected == true)){
//                CULog("Trying to exchange w/o selecting a tile in discard");
//            }
//            //Start Exchanging
//            else{
//                _player->exchanging = true;
//                currDiscardTile = _discardPile->getTopTile();
//                currHandTile = _player->getHand()._selectedTiles[0];
//                
//                currHandTile->inHand = false;
//                currHandTile->discarded = true;
//                
//                for(auto it = _player->getHand()._tiles.begin(); it!= _player->getHand()._tiles.end();){
//                    if(*it == currHandTile){
//                        it = _player->getHand()._tiles.erase(it);
//                        break;
//                    } else{
//                        it++;
//                    }
//                }
//                _player->getHand()._selectedTiles.clear();
//                
//                currDiscardTile->discarded = false;
//                currDiscardTile->inHand = true;
//                _discardPile->removeTopTile();
//                
//                _player->getHand()._tiles.push_back(currDiscardTile);
//                _discardPile->addTile(currHandTile);
//            }
//        }
//        //Handling playing set in exchange and play phase
//        else if(_player->exchanging){
//            if(_input.getKeyPressed() == KeyCode::P && _input.getKeyDown()){
//                if(_player->getHand().isSetValid(_player->getHand()._selectedTiles)){
//                    _player->getHand()._size -= _player->getHand()._selectedTiles.size();
//                    for(auto& inSet : _player->getHand()._selectedTiles){
//                        for(auto it = _player->getHand()._tiles.begin(); it!= _player->getHand()._tiles.end();){
//                            if(*it == inSet){
//                                it = _player->getHand()._tiles.erase(it);
//                                break;
//                            } else{
//                                it++;
//                            }
//                        }
//                    }
//                    //Clear everything once played set
//                    _player->getHand()._selectedTiles.clear();
//                    currHandTile = nullptr;
//                    currDiscardTile = nullptr;
//                }
//                else{
//                    CULog("Invalid set during exchange and play");
//                    for(auto& tile : _player->getHand()._selectedTiles){
//                        tile->selected = false;
//                    }
//                    for(auto it = _player->getHand()._tiles.begin(); it != _player->getHand()._tiles.end();){
//                        if(*it == currDiscardTile){
//                            currDiscardTile->inHand = false;
//                            currDiscardTile->discarded = true;
//                            it = _player->getHand()._tiles.erase(it);
//                        }
//                    }
//                    _player->getHand()._tiles.push_back(currHandTile);
//                    _discardPile->removeTopTile();
//                    _discardPile->addTile(currDiscardTile);
//                    _player->getHand()._selectedTiles.clear();
//                    _player->exchanging = false;
//                }
//            }
//        }
    }
    
    
//    //If there was a click we check if it was on a tile in the pile
//    if((_input.didRelease() && !_input.isDown())){
//        cugl::Vec2 prev = _input.getPosition(); //Get our mouse posistion
//        cugl::Vec2 mousePos = cugl::Scene::screenToWorldCoords(cugl::Vec3(prev));
//        _player->getHand().clickedTile(mousePos);
//        _pile->pairs(mousePos, _player);
//    }
//    
//    // See if we selected a pile tile and/or made a pair
//    if(_pile->_pairs.size() == 2 && _player->getHand()._selectedTiles.size() == 2){
//        cugl::Vec2 prev = _input.getPosition(); //Get our mouse posistion
//        cugl::Vec2 mousePos = cugl::Scene::screenToWorldCoords(cugl::Vec3(prev));
//        _pile->pairs(mousePos, _player);
//    }
//    if(_input.getKeyPressed() == KeyCode::P && _input.getKeyDown()){
//        _player->getHand().playSet(_tileSet);
//
//        if(_player->getHand()._tiles.size() < 14){
//            while(_player->getHand().grandmaToAdd > 0){
//                std::shared_ptr<TileSet::Tile> wildTile = _tileSet->generateWildTile();
//                wildTile->setWildTexture(_assets);
//                wildTile->inHand = true;
//                wildTile->_scale = 0.2;
//                
//                _tileSet->deck.push_back(wildTile);
//                
//                _player->getHand()._tiles.push_back(wildTile);
//                _player->getHand().grandmaToAdd -= 1;
//            }
//            _player->getHand().drawFromPile(_pile, 1);
//        }
//    } else if (_input.getKeyPressed() == KeyCode::D && _input.getKeyDown()){
//        // Discard selected cards (up to 4)
//        if (_player->getHand()._selectedTiles.size() > 0 && _player->getHand()._selectedTiles.size() <= 2) {
//            if (!_player->discarding){
//                _player->discarding = true;
//                for (auto& tile : _player->getHand()._selectedTiles) {
//                    
//                    // Add it to the discard pile
//                    _discardPile->addTile(tile);
//                    // Add it to discard UI
//                    _discardUIScene->incrementLabel(tile);
//                    
//                    _player->getHand().discard(tile);
//                    tile->selected = false;
//                    tile->inHand = false;
//                    tile->inPile = false;
//                    tile->discarded = true;
//                }
//                _player->getHand()._selectedTiles.clear();
//                _player->getHand().drawFromPile(_pile, 1);
//                _player->discarding = false;
//            }
//        } else {
//            for (auto& tile : _player->getHand()._selectedTiles) {
//                tile->selected = false;
//            }
//            _player->getHand()._selectedTiles.clear();
//        }
//        
//    } else if (_input.getKeyPressed() == KeyCode::S && _input.getKeyDown()){
//            if(!_player->getHand().makeSet()){
//                for(const auto& it : _player->getHand()._selectedTiles){
//                    it->selected = false;
//                }
//                _player->getHand()._selectedTiles.clear();
//                };
//    }
//        _text->setText(strtool::format("Score: %d", _player->_totalScore));
//        _text->layout();
//
//        //Win or Lose
//        if (_player->_totalScore >= 20) {
//            _gameWin = true;
//        }
//        else if (_player->_turnsLeft <= 0 && _gameWin != true) {
//            _gameLose = true;
//        }
//    if (_discardPile->isTileSelected(_input.getPosition())){
//        CULog("selected");
//        // TODO: add code to handle checking if we can make a set with top discard and adding to hand if we can
//        // TODO: once is added to hand, we have to make it so that they cannot do anything until they have made and shown a set with the discard tile
//    }
//}

/**
 * Draws all this to the scene's SpriteBatch.
 */
void GameScene::render() {
    /**
    * This is the temporary view of our camera. Not supposed to do this.
    * TODO: Please edit camera view appropriately
    */
    _batch->begin(getCamera()->getCombined());
//    const std::shared_ptr<Texture> temp = Texture::getBlank();
    // Draw background and top section
//    _batch->draw(temp, Color4(141,235,207,100), Rect(Vec2::ZERO,getSize()));
//    _batch->draw(temp,Color4(37,41,88,255),Rect(Vec2(0.0f,620),Vec2(getSize())));
    if (_paused){
        _pauseScene->render(_batch);
        _batch->end();
        return;
    }
    if (_discardUIScene->isActive()){
        _discardUIScene->render(_batch);
        _batch->end();
        return;
    }
    if (_gameWin) {
        _batch->setColor(Color4::BLUE);
        Affine2 trans;
        trans.scale(4);
        trans.translate(getSize().width / 2 - 2 * _win->getBounds().size.width, getSize().height / 2 - _win->getBounds().size.height);
        _batch->drawText(_win, trans);
        _batch->end();
        return;
    }
    if (_gameLose) {
        _batch->setColor(Color4::RED);
        //_batch->drawText(_lose, Vec2((getSize().width) / 2 - _lose->getBounds().size.height, getSize().height / 2));
        Affine2 trans;
        trans.scale(4);
        trans.translate(getSize().width / 2 - 2 * _lose->getBounds().size.width, getSize().height / 2 - _lose->getBounds().size.height);
        _batch->drawText(_lose, trans);
        _batch->end();
        return;
    }
    
    // Not paused, in discard UI, won or lost. So, render match.
    _matchScene->render(_batch);
    
    // Draw all tiles in hand, pile and grandma tiles
    _tileSet->draw(_batch, getSize());
    
    // Draw score
//    _batch->setColor(Color4::GREEN);
//    _batch->drawText(_text,Vec2(getSize().width - _text->getBounds().size.width - 10, getSize().height-_text->getBounds().size.height));
    
    // Check if we need to flip over next layer of the pile
    if (_pile->getVisibleSize() == 0 && _tileSet->deck.size() != 14) { //Only update pile if we still have tiles from deck
        _pile->createPile();
    }
    
    _batch->end();
}

void GameScene::processData(std::vector<std::string> msg){
    std::string name = msg[0];
    std::string id = msg[1];
    std::string selected = msg[2];
    
    for(const auto& tile : _player->getHand()._tiles){
        if(tile->toString() == name && std::to_string(tile->_id) == id){
            if(selected == "true"){
                tile->selected = true;
            }
            else{
                tile->selected = false;
            }
        }
    }
}

<|MERGE_RESOLUTION|>--- conflicted
+++ resolved
@@ -222,16 +222,6 @@
             _player->getHand().clickedTile(mousePos);
             _discardPile->isTileSelected(mousePos);
         }
-<<<<<<< HEAD
-        if(_input.getKeyPressed() == KeyCode::D && _input.getKeyDown() && _player->draw == false){
-            _player->getHand().drawFromPile(_pile, 1);  // Start turn by drawing tile to hand
-            
-            for (auto& tile : _player->getHand()._drawnPile) {
-                tile->setTexture(_assets->get<Texture>(tile->toString()));
-            }
-            
-            _player->draw = true;
-=======
   
         //Start turn by drawing tile to hand
         if(_input.getKeyPressed() == KeyCode::D && _input.getKeyDown()){
@@ -241,6 +231,13 @@
             }
             _player->getHand().drawFromPile(_pile, 1);
 //            _player->canDraw = false;
+            
+            for (auto& tile : _player->getHand()._drawnPile) {
+                tile->setTexture(_assets->get<Texture>(tile->toString()));
+            }
+            
+            if (_player->getHand().isWinningHand()){
+                _gameWin = true;
         }
         if (_input.getKeyPressed() == KeyCode::G && _input.getKeyDown()){
             if(_player->getHand()._selectedTiles.size() != 2){
@@ -254,7 +251,6 @@
             //Temporarily add the top tile from the discard pile into selected tiles
             std::shared_ptr<TileSet::Tile> currDiscardTile = _discardPile->getTopTile();
             _player->getHand()._selectedTiles.push_back(currDiscardTile);
->>>>>>> 8b736463
             
             if (_player->getHand().isSetValid(_player->getHand()._selectedTiles)) { // Selected tiles include ones in the piles...
                 for(auto const& tile : _player->getHand()._selectedTiles){
@@ -488,7 +484,7 @@
 //        // TODO: add code to handle checking if we can make a set with top discard and adding to hand if we can
 //        // TODO: once is added to hand, we have to make it so that they cannot do anything until they have made and shown a set with the discard tile
 //    }
-//}
+}
 
 /**
  * Draws all this to the scene's SpriteBatch.
