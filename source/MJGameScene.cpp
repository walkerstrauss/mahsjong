//
//  MJGameScene.cpp
//  Mahsjong
//
//  Created by Patrick Choo on 2/18/25.
//
#include <cugl/cugl.h>
#include <iostream>
#include <sstream>

#include "MJGameScene.h"

using namespace cugl;
using namespace cugl::graphics;
using namespace cugl::audio;
using namespace std;

#pragma mark -
#pragma mark Level Layout

// Lock the screen esize to a fixed heigh regardless of aspect ratio
// PLEASE ADJUST AS SEEN FIT
#define SCENE_HEIGHT 720


#pragma mark -
#pragma mark Constructors
/**
 * Initializes the controller contents, and starts the game
 */

bool GameScene::init(const std::shared_ptr<cugl::AssetManager>& assets) {
    // Initialize the scene to a locked height
    if (assets == nullptr) {
        return false;
    }
    else if (!Scene2::initWithHint(Size(0, SCENE_HEIGHT))) {
        return false;
    }

    // Start up the input handler
    _assets = assets;

    /**
    * Setting up the background image and constant values
    * TODO: Please edit scene background and constants as seen fit
    */

    /**
    * Setting up objects and textures
    * TODO: Please intialize objects and their textures
    */
    _tileSet = std::make_shared<TileSet>();
<<<<<<< HEAD
    _tileSet->setTexture(assets->get<Texture>("tile"));

    _pile = std::make_shared<Pile>(); //Init our pile
    _pile->initPile(5, _tileSet);

    _input.init(); //Init the input controller

=======
    _tileSet->setAllTileTexture(assets);
    
>>>>>>> adffa059
    return true;
}

void GameScene::dispose() {
    if (_active) {
        removeAllChildren();
        _active = false;
    }
}

#pragma mark -
#pragma mark Gameplay Handling
/**
 * Resets the status of the game so that we can play again
 * TODO: Please dispose or reset all of the objects you implement in this method when game is over
 */
void GameScene::reset() {
    return;
}

/**
 * The method to update the game mode
 *
 * @param timestep The amount of time (in seconds) since the last frame
 *
 * TODO: Please implement any gameplay associated with updates
 */
void GameScene::update(float timestep) {
    //Reading input
    //_input.readInput();
    pairs(timestep);
}

/*
* Used in update, determines when Player selects pairs
*/

void GameScene::pairs(float dt) {
    _input.update();

    if (_input.didRelease() && !_input.isDown()) { //Did we click?
        cugl::Vec2 prev = _input.getPosition(); //Get our mouse posistion
        cugl::Vec2 mousePos = cugl::Scene::screenToWorldCoords(cugl::Vec3::Vec3(prev));

        for (int i = 0; i < _pile->getPileSize(); i++) {//Loop through our pile
            for (int j = 0; j < _pile->getPileSize(); j++) {

                if (_pile->_pile[i][j] == nullptr) { //If no longer in pile
                    continue;
                }
                TileSet::Tile _tile = *_pile->_pile[i][j]; //Collect tile

                cugl::Size _size = _tile.getTileTexture()->getSize(); //Get tile posistion on pile UPDATE IF WE CHANGE HOW IT IS DRAWN
                float scale = _tile._scale;
                float x = j * (_size.width * scale + 1.0f) + (_size.width * scale / 2);
                float y = i * (_size.height * scale + 1.0f) + (_size.height * scale / 2);
                cugl::Vec2 pos(x, y);
                float halfWidth = (_size.width * scale) / 2;
                float halfHeight = (_size.height * scale) / 2;

                if (mousePos.x >= pos.x - halfWidth && mousePos.x <= pos.x + halfWidth && mousePos.y >= pos.y - halfHeight && mousePos.y <= pos.y + halfHeight) { //If mouse clicked tile
                    
                    int index = 0;
                    for (const auto& it : _pile->_pairs) {
                        if (it.x == i && it.y == j) {
                            _pile->_pairs.erase(_pile->_pairs.begin() + index);

                            return; //If it is already in the pairs, remove it from pairs
                        }
                        index += 1;
                    }

                    if (_pile->_pairs.size() >= 2) { //Do we have a pair selected?
                        _pile->pairTile();
                        _pile->_pairs.clear();
                    }
                    else { //Add path to tile from pile
                        cugl::Vec2 pilePos(i, j);
                        _pile->_pairs.push_back(pilePos);
                    }
                    return;
                }
            }
        }

    }

}

/**
 * Draws all this to the scene's SpriteBatch.
 */

void GameScene::render() {
    /**
    * This is the temporary view of our camera. Not supposed to do this.
    * TODO: Please edit camera view appropriately
    */
    _batch->begin(getCamera()->getCombined());

    /**
    * This is just a temporary texture to test we are in our game
    * TODO: Please fix with appropriate background texture
    */
    const std::shared_ptr<Texture> temp = Texture::getBlank();
    _batch->draw(temp, Color4("white"), Rect(Vec2::ZERO, getSize()));
    _tileSet->draw(_batch, getSize());

    Vec2 pos(getSize().width, getSize().height);
    _pile->draw(_batch, getSize(), pos); //Draw the pile
    if (_pile->getVisibleSize() == 0 && !_tileSet->deck.empty()) { //Only update pile if we still have tiles from deck
        _pile->createPile();
    }

    _batch->end();
}





<|MERGE_RESOLUTION|>--- conflicted
+++ resolved
@@ -50,19 +50,12 @@
     * Setting up objects and textures
     * TODO: Please intialize objects and their textures
     */
-    _tileSet = std::make_shared<TileSet>();
-<<<<<<< HEAD
-    _tileSet->setTexture(assets->get<Texture>("tile"));
-
+    _tileSet->setAllTileTexture(assets);
     _pile = std::make_shared<Pile>(); //Init our pile
     _pile->initPile(5, _tileSet);
 
     _input.init(); //Init the input controller
 
-=======
-    _tileSet->setAllTileTexture(assets);
-    
->>>>>>> adffa059
     return true;
 }
 
