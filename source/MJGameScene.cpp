--- conflicted
+++ resolved
@@ -59,17 +59,14 @@
     _player->getHand().updateTilePositions();
     
     std::string msg = strtool::format("Score: %d", _player->_totalScore);
-<<<<<<< HEAD
     _text = TextLayout::allocWithText(msg, assets->get<Font>("pixel32"));
     _text->layout();
     _win = TextLayout::allocWithText("You Won!\nReset with R", assets->get<Font>("pixel32"));
     _win->layout();
     _lose = TextLayout::allocWithText("You Lost!\nReset with R", assets->get<Font>("pixel32"));
     _lose->layout();
-=======
     _scoreText = TextLayout::allocWithText(msg, assets->get<Font>("pixel32"));
     _scoreText->layout();
->>>>>>> 3e998e4c
     _tileSet->setAllTileTexture(assets);
     _pile = std::make_shared<Pile>(); //Init our pile
     _pile->initPile(5, _tileSet);
@@ -104,13 +101,9 @@
  * Resets the status of the game so that we can play again
  */
 void GameScene::reset() {
-<<<<<<< HEAD
     _gameLose = false;
     _gameWin = false;
     init(_assets);
-=======
-    // TODO: Please dispose or reset all of the objects you implement in this method when game is over
->>>>>>> 3e998e4c
     return;
 }
 
@@ -123,7 +116,6 @@
     //Reading input
     _input.readInput();
     _input.update();
-<<<<<<< HEAD
     if (_input.getKeyPressed() == KeyCode::R && _input.getKeyDown()) {
         reset();
     }
@@ -132,11 +124,6 @@
     if (_gameLose || _gameWin) {
         return;
     }
-
-=======
-    
-    // Reposition all tiles in hand to ensure correct placement for drawing
->>>>>>> 3e998e4c
     _player->getHand().updateTilePositions();
     
     //If there was a click we check if it was on a tile in the pile
@@ -192,7 +179,6 @@
             _player->getHand()._selectedTiles.clear();
         }
     } else if (_input.getKeyPressed() == KeyCode::S && _input.getKeyDown()){
-<<<<<<< HEAD
             if(!_player->getHand().makeSet()){
                 for(const auto& it : _player->getHand()._selectedTiles){
                     it->selected = false;
@@ -211,7 +197,6 @@
             _gameLose = true;
         }
 
-=======
         // Select a set
         if(!_player->getHand().makeSet()){
             for(const auto& it : _player->getHand()._selectedTiles){
@@ -219,12 +204,7 @@
             }
             _player->getHand()._selectedTiles.clear();
         };
->>>>>>> 3e998e4c
-    }
-    
-    // Update score text
-    _scoreText->setText(strtool::format("Score: %d", _player->_totalScore));
-    _scoreText->layout();
+    }
 }
 
 /**
@@ -253,7 +233,6 @@
     if (_pile->getVisibleSize() == 0 && _tileSet->deck.size() != 14) { //Only update pile if we still have tiles from deck
         _pile->createPile();
     }
-<<<<<<< HEAD
 
     if (_gameWin) {
         _batch->setColor(Color4::BLUE);
@@ -271,9 +250,5 @@
         _batch->drawText(_lose, trans);
 
     }
-
-
-=======
->>>>>>> 3e998e4c
     _batch->end();
 }