--- conflicted
+++ resolved
@@ -221,30 +221,7 @@
             _player->getHand().clickedTile(mousePos);
             _discardPile->isTileSelected(mousePos);
         }
-<<<<<<< HEAD
-        if(_input.getKeyPressed() == KeyCode::D && _input.getKeyDown() && _player->draw == false){
-            _player->getHand().drawFromPile(_pile, 1);  // Start turn by drawing tile to hand
-            _player->draw = true;
-            
-            if (_player->getHand().isWinningHand()){
-                _gameWin = true;
-            }
-        } else if (_input.getKeyPressed() == KeyCode::G && _input.getKeyDown()
-                   && _player->draw == false // Comment this line out if you want to test.
-                   ){
-                   
-            if (_player->getHand()._selectedTiles.size() == 3) {
-                if (_player->getHand().isSetValid(_player->getHand()._selectedTiles)) { // Selected tiles include ones in the piles...
-                    _player->getHand().drawFromDiscard(_discardPile->drawTopTile());
-                    _player->draw = true;
-                    
-                    if (_player->getHand().isWinningHand()){
-                        _gameWin = true;
-                    }
-
-                } else {
-                    CULog("Discard tile cannot make valid set");
-=======
+  
         //Start turn by drawing tile to hand
         if(_input.getKeyPressed() == KeyCode::D && _input.getKeyDown()){
             if(_player->getHand()._tiles.size() >= 14 || _player->getHand()._tiles.size() <= 12){
@@ -283,8 +260,6 @@
                         else{
                             it++;
                         }
-
->>>>>>> 238b38f5
                 }
                 _player->getHand()._size -= 2;
                 _player->getHand()._selectedTiles.clear();
