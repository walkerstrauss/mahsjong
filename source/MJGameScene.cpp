--- conflicted
+++ resolved
@@ -115,11 +115,6 @@
 void GameScene::update(float timestep) {
     //Reading input
     _input.readInput();
-<<<<<<< HEAD
-    
-    _player->getHand().updateTilePositions();
-
-=======
     _input.update();
     _player->getHand().updateTilePositions();
     
@@ -133,7 +128,6 @@
     
     _text->setText(strtool::format("Score: %d", _player->_totalScore));
     _text->layout();
->>>>>>> e6ca91dd
 }
 
 /**
@@ -154,14 +148,6 @@
     const std::shared_ptr<Texture> temp = Texture::getBlank();
     _batch->draw(temp, Color4("white"), Rect(Vec2::ZERO,getSize()));
 //    _player->getHand().draw(_batch);
-    
-<<<<<<< HEAD
-    _player->getHand().draw(_batch);
-    
-    _batch->end(); 
-}
-
-=======
 //    _tileSet->draw(_batch, getSize());
     _batch->draw(temp, Color4("white"), Rect(Vec2::ZERO, getSize()));
     _tileSet->draw(_batch, getSize());
@@ -175,10 +161,4 @@
     }
 
     _batch->end();
-}
-
-
-
-
-
->>>>>>> e6ca91dd
+}