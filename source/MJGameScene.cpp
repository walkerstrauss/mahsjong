--- conflicted
+++ resolved
@@ -662,11 +662,6 @@
         std::shared_ptr<TileSet::Tile> currTile = pair.second;
         // If you cannot select or deselect the tile return
         if(currTile->tileRect.contains(mousePos) && currTile->tileRect.contains(initialMousePos)){
-<<<<<<< HEAD
-
-=======
-            
->>>>>>> 7f6e0d87
             if((_network->getHostStatus() && currTile->inHostHand) || (!_network->getHostStatus() && currTile->inClientHand)) {
                 if(currTile->selectable) {
                     if(currTile->selected) {
