//
//  MJGameScene.cpp
//  Mahsjong
//
//  Created by Patrick Choo on 2/18/25.
//

#include <cugl/cugl.h>
#include <iostream>
#include <sstream>
#include "MJGameScene.h"

using namespace cugl;
using namespace cugl::graphics;
using namespace cugl::audio;
using namespace std;

#pragma mark -
#pragma mark Level Layout

// Lock the screen esize to a fixed heigh regardless of aspect ratio
// PLEASE ADJUST AS SEEN FIT
#define SCENE_HEIGHT 720

#pragma mark -
#pragma mark Constructors
/**
 * Initializes the controller contents, and starts the game
 *
 * The constructor does not allocate any objects or memory. This allows
 * us to have a non-pointer reference to this controller, reducing our memory
 * allocation. Instead, allocation happens in this method
 *
 * @param assets    the asset manager for the game
 */
bool GameScene::init(const std::shared_ptr<cugl::AssetManager>& assets, std::shared_ptr<NetworkController> network) {
    // Initialize the scene to a locked height
    if (assets == nullptr) {
        return false;
    } else if (!Scene2::initWithHint(Size(0,SCENE_HEIGHT))) {
        std::cerr << "Scene2 initialization failed!" << std::endl;
        return false;
    }
    _paused = false;
    _assets = assets;
    _network = network;
    
    Size dimen = getSize();
    _matchScene = _assets->get<scene2::SceneNode>("matchscene");
    _matchScene->setContentSize(dimen);
    _matchScene->doLayout();
    _pauseScene = _assets->get<scene2::SceneNode>("pause");
    _pauseScene->doLayout();
    // Init tileset UI
   _tilesetui = _tilesetui = _assets->get<scene2::SceneNode>("tilesetui");
   _tilesetui->setContentSize(_tilesetui->getSize());
   _tilesetui->doLayout();
   _labels.resize(27);
   for (int i = 0; i < 27; i++){
       std::shared_ptr<scene2::Label> label = std::dynamic_pointer_cast<scene2::Label>(_assets->get<scene2::SceneNode>("tilesetui.tilesetscene.numbers." + std::to_string(i + 1)));
       _labels[i] = label;
   }
   
    std::shared_ptr<scene2::SceneNode> childNode = _matchScene->getChild(0);
    _discardBtn = std::dynamic_pointer_cast<scene2::Button>(childNode->getChild(3));
    _tilesetUIBtn = std::dynamic_pointer_cast<scene2::Button>(_assets->get<scene2::SceneNode>("matchscene.gameplayscene.button_tileset"));
    _pauseBtn = std::dynamic_pointer_cast<scene2::Button>(childNode->getChild(1));
    _continueBtn = std::dynamic_pointer_cast<scene2::Button>(_pauseScene->getChild(0)->getChild(2));
    
    _discardBtnKey = _discardBtn->addListener([this](const std::string& name, bool down){
        if (!down){
            _pile->reshufflePile();
            if(_player->getHand()._tiles.size() == _player->getHand()._size){
                CULog("Cannot discard tiles, already at required hand size");
                return;
            }
            if (0 < _player->getHand()._selectedTiles.size() && _player->getHand()._selectedTiles.size() < 2) {
                if (!_player->discarding){
                    _player->discarding = true;
                    for (auto& tile : _player->getHand()._selectedTiles) {
                        //Add to discard pile
                        tile->selected = false;
                        tile->inHostHand = false;
                        tile->inClientHand = false;
                        tile->discarded = true;
                        _discardPile->addTile(tile);
                        _discardPile->updateTilePositions();
                        _tileSet->tilesToJson.push_back(tile);
                        _network->broadcastNewDiscard(_tileSet->toJson(_tileSet->tilesToJson));
                        _tileSet->clearTilesToJson();
                        //Add to discard UI scene
                        incrementLabel(tile);
                        _player->getHand().discard(tile, _network->getHostStatus());
                    }
                    _player->getHand()._selectedTiles.clear();
                    _player->discarding = false;
                    _network->broadcastDeck(_tileSet->toJson(_tileSet->deck));
                    _tileSet->clearTilesToJson();
                    
//                    _network->endTurn();
                }
            }
        }
    });
    _tilesetUIBtnKey = _tilesetUIBtn->addListener([this](const std::string& name, bool down){
        if (!down){
            _matchScene->setVisible(false);
            _tilesetui->setVisible(true);
            _backBtn->activate();
            _uiopen = true;
        }
    });
    _pauseBtnKey = _pauseBtn->addListener([this](const std::string& name, bool down){
        if (!down){
            _matchScene->setVisible(false);
            _pauseScene->setVisible(true);
            _paused = true;
            _continueBtn->activate();
        }
    });
    _continueBtnKey = _continueBtn->addListener([this](const std::string& name, bool down){
        if (!down){
            _matchScene->setVisible(true);
            _pauseScene->setVisible(false);
            _paused = false;
        }
    });
    _discardBtn->activate();
    _pauseBtn->activate();
    _tilesetUIBtn->activate();
    
    _matchScene->setVisible(true);
    addChild(_matchScene);
    addChild(_pauseScene);
    addChild(_tilesetui);
    _tilesetui->setVisible(false);
    _pauseScene->setVisible(false);
    setActive(true);
    // Game Win and Lose bool
    _gameWin = false;
    _gameLose = false;

    // Initialize tile set
    _tileSet = std::make_shared<TileSet>();
    _player = std::make_shared<Player>();
    _pile = std::make_shared<Pile>(); //Init our pile

    if(_network->getHostStatus()){
        //Setting up whole deck
        _tileSet->initHostDeck();
        _tileSet->setAllTileTexture(assets);
        _tileSet->shuffle();
        //Initializes the deck (ordered representation)
        _network->initGame(_tileSet->toJson(_tileSet->deck));

        //Setting up hand
        _player->getHand().initHand(_tileSet, _network->getHostStatus());
        //Updating tile positions in hand
        _player->getHand().updateTilePositions();
        
        //Creating pile as Host
        _pile->initPile(2, _tileSet, _network->getHostStatus());
        //Broadcasting all tiles with attributes (sets pile tiles as !inDeck)
        _network->broadcastStartingDeck(_tileSet->mapToJson());
    } else {
        //Initializing client pile (pile full of nullptrs)
        _pile->initPile(2, _tileSet, _network->getHostStatus());
        
        //Initialzing client deck
        _tileSet->initClientDeck(_network->getStartingDeck());
        _tileSet->setAllTileTexture(_assets);
        _tileSet->updateDeck(_network->getDeckJson());
        _player->getHand().initHand(_tileSet, _network->getHostStatus());
        _player->getHand().updateTilePositions();
        _pile->remakePile();
        _network->broadcastDeck(_tileSet->mapToJson());
    }

    std::string msg = strtool::format("Score: %d", _player->_totalScore);
    _text = TextLayout::allocWithText(msg, assets->get<Font>("pixel32"));
    _text->layout();
    _win = TextLayout::allocWithText("You Won!\nReset with R", assets->get<Font>("pixel32"));
    _win->layout();
    _lose = TextLayout::allocWithText("You Lost!\nReset with R", assets->get<Font>("pixel32"));
    _lose->layout();

    
//    _tileSet->setBackTextures(assets);
    
    // Initialize the discard pile
    _discardPile = std::make_shared<DiscardPile>();
    _discardPile->init(_assets);
    
    // Initialize the discard tileset UI scene
    _backBtn = std::dynamic_pointer_cast<scene2::Button>(_assets->get<scene2::SceneNode>("tilesetui.tilesetscene.back_tileset"));
    _backBtnKey = _backBtn->addListener([this](const std::string& name, bool down){
        if (!down){
            _matchScene->setVisible(true);
            _tilesetui->setVisible(false);
            _uiopen = false;
        }
    });


    _input.init(); //Initialize the input controller
    
    _quit = false;
    
    return true;
}

/**
 * Disposes of all (non-static) resources allocated to this mode.
 */
void GameScene::dispose() {
    if (_active) {
        removeAllChildren();
        _active = false;
    }
}

#pragma mark -
#pragma mark Gameplay Handling
/**
 * Resets the status of the game so that we can play again
 */
void GameScene::reset() {
    _gameLose = false;
    _gameWin = false;
    dispose();
    init(_assets, _network);
    return;
}

/**
 * The method to update the game mode
 *
 * @param timestep The amount of time (in seconds) since the last frame
 */
void GameScene::update(float timestep) {
    
    CULog("%d", _pile->getVisibleSize());
    if(_discardPile->getTopTile()){
        CULog("%d", _discardPile->getTopTile()->played);
    }
//    for(auto const& tile : _player->getHand()._tiles){
//        CULog("%s, %s", tile->toString().c_str(), tile->pos.toString().c_str());
//    }
    //Reading input
    _input.readInput();
    _input.update();
    
    if (_input.getKeyPressed() == KeyCode::R && _input.getKeyDown()) {
        reset();
    }
    
    if (_gameLose || _gameWin) {
        return;
    }
    
    if (_network->getStatus() == NetworkController::Status::DECK) {
        _tileSet->updateDeck(_network->getDeckJson());
        _network->setStatus(NetworkController::Status::INGAME);
    }
    
    if(_network->getStatus() == NetworkController::Status::PILETILEUPDATE) {
        _pile->removePileTile(_network->getPileTile(), _network->getIsHostDraw());
        _tileSet->clearTilesToJson();
        _network->setStatus(NetworkController::Status::INGAME);
    }
    
    if(_discardPile->getTopTile() && _network->getStatus() == NetworkController::Status::REMOVEDISCARD){
        decrementLabel(_discardPile->getTopTile());
        _discardPile->getTopTile()->played = true;
        _discardPile->getTopTile()->discarded = false;
        _discardPile->removeTopTile();
        _network->setStatus(NetworkController::Status::INGAME);
    }
    
    if(_network->getStatus() == NetworkController::Status::NEWDISCARD){
        for(auto const& tileKey : _network->getDiscardTile()->children()){
            std::string suit = tileKey->getString("suit");
            std::string rank = tileKey->getString("rank");
            std::string id = tileKey->getString("id");
            
            if(!_discardPile->getTopTile() || (_discardPile->getTopTile()->toString() + std::to_string(_discardPile->getTopTile()->_id)) != rank + " of " + suit + id){
                _discardPile->addTile(_tileSet->tileMap[rank + " of " + suit + " " + id]);
                _discardPile->updateTilePositions();
                incrementLabel(_tileSet->tileMap[rank + " of " + suit + " " + id]);
                _network->setStatus(NetworkController::Status::INGAME);
            }
        }
    }
    
    std::shared_ptr<TileSet::Tile> lastTile = nullptr;
    if (!_player->getHand()._drawnPile.empty()) {
        lastTile = _player->getHand()._drawnPile.back();
    }
    
<<<<<<< HEAD
    if(_network->getStatus() == NetworkController::Status::LAYER and _pile->getVisibleSize() == 0) {
        _tileSet->updateDeck(_network->getTileMapJson());
        _pile->remakePile();
=======
    if(_network->getStatus() == NetworkController::Status::LAYER) {
        _pile->createPile();
        
>>>>>>> 8f691f8e
        _network->setStatus(NetworkController::Status::INGAME);
    }
    
    _player->getHand().updateTilePositions();
    
    //if (_network->getCurrentTurn() == _network->getLocalPid()) {
    if(_input.didRelease() && !_input.isDown()){
        cugl::Vec2 prev = _input.getPosition(); //Get our mouse position
        cugl::Vec2 mousePos = cugl::Scene::screenToWorldCoords(cugl::Vec3(prev));
        if (_network->getCurrentTurn() == _network->getLocalPid()) {
            _discardPile->isTileSelected(mousePos);
            clickedTile(mousePos);
        }
    }
    
    if (_network->getCurrentTurn() == _network->getLocalPid()) {
        //Start turn by drawing tile to hand
        if(_input.getKeyPressed() == KeyCode::D && _input.getKeyDown()){
            if(_player->getHand()._tiles.size() > _player->getHand()._size){
                CULog("Hand too big");
                return;
            }
            _player->getHand().drawFromPile(_pile, 1, _network->getHostStatus());
            _network->broadcastTileDrawn(_tileSet->toJson(_tileSet->tilesToJson));
            _tileSet->clearTilesToJson();
            if (_pile->getVisibleSize() == 0) {
                _pile->createPile();
                _network->broadcastDeckMap(_tileSet->mapToJson());
                _network->broadcastPileLayer();
            }
            else{
                _network->broadcastDeck(_tileSet->toJson(_tileSet->deck));
            }
            if (_player->getHand().isWinningHand()){
                _gameWin = true;
            }
            _player->canDraw = false;
        }
<<<<<<< HEAD
            
        for (auto& tile : _player->getHand()._drawnPile) {
            tile->setTexture(_assets->get<Texture>(tile->toString()));
=======
        
        if (_pile->getVisibleSize() == 0) {
            _network->broadcastPileLayer();
>>>>>>> 8f691f8e
        }
        
        if (_player->getHand().isWinningHand()){
            _gameWin = true;
        }
        if (_input.getKeyPressed() == KeyCode::G && _input.getKeyDown()){
            if(_player->getHand()._selectedTiles.size() != 1 && _player->getHand()._selectedTiles.size() != 2){
                CULog("Must have 1 or 2 tiles selected in hand");
                return;
            }
            else if (!_discardPile->getTopTile()){
                CULog("Must have a tile in the discard pile");
                return;
            }
            
            //Temporarily add the top tile from the discard pile into selected tiles
            std::shared_ptr<TileSet::Tile> currDiscardTile = _discardPile->getTopTile();
            if(_player->getHand()._size == 2 && _player->getHand()._selectedTiles.size() == 1){
                if(_player->getHand()._selectedTiles[0]->toString() == _discardPile->getTopTile()->toString()){
                    _gameWin = true;
                }
                else{
                    _player->getHand()._selectedTiles[0]->selected = false;
                }
            }
            _player->getHand()._selectedTiles.push_back(currDiscardTile);
            
            if (_player->getHand().isSetValid(_player->getHand()._selectedTiles)) {
                for(auto const& tile : _player->getHand()._selectedTiles){
                    if(tile == currDiscardTile){
                        continue;
                    }
                    for(auto it = _player->getHand()._tiles.begin(); it != _player->getHand()._tiles.end();)
                        if(tile == *it){
                            it = _player->getHand()._tiles.erase(it);
                            tile->selected = false;
                            if (_network->getHostStatus()) {
                                tile->inHostHand = false;
                            } else {
                                tile->inClientHand = false;
                            }
                            tile->played = true;
                            incrementLabel(tile);
                            break;
                        }
                        else{
                            it++;
                        }
                }
                _player->getHand()._size -= 2;
                _player->getHand()._selectedTiles.clear();
                
                currDiscardTile->discarded = false;
                currDiscardTile->played = true;
                _network->broadcastRemoveDiscard();
                decrementLabel(currDiscardTile);
                _discardPile->removeTopTile();
                _player->canExchange = false;
            }
            else {
                CULog("Not a valid set");
                for(auto const& tile : _player->getHand()._tiles){
                    if(tile->selected){
                        tile->selected = false;
                    }
                }
                _player->getHand()._selectedTiles.clear();
            }
        }
        
//        if (_input.getKeyPressed() == KeyCode::E && _input.getKeyDown()) {
//            if(_player->canDraw || _player->canExchange){
//                CULog("Must draw from pile or discard first");
//                return;
//            }
//            if(_player->getHand()._tiles.size() - _player->getHand()._selectedTiles.size() != _player->getHand()._size){
//                CULog("Discard count must make hand equal to required size");
//                return;
//            }
//            for(auto& tile: _player->getHand()._selectedTiles){
//                _player->getHand().discard(tile, _network->getHostStatus());
//                _discardPile->addTile(tile);
//                _discardPile->updateTilePositions();
//            }
//        }
//        
        if (_input.getKeyPressed() == KeyCode::N && _input.getKeyDown()) {
            if(_player->canDraw && _player->canExchange){
                CULog("Must perform a draw from pile or discard first");
                return;
            }
            if(_player->getHand()._tiles.size() != _player->getHand()._size){
                CULog("Must meet hand size requirement");
                return;
            }
            _network->endTurn();
        }
    }
}


/**
 * Draws all this to the scene's SpriteBatch.
 */
void GameScene::render() {
    /**
    * This is the temporary view of our camera. Not supposed to do this.
    * TODO: Please edit camera view appropriately
    */
    _batch->begin(getCamera()->getCombined());
//    const std::shared_ptr<Texture> temp = Texture::getBlank();
    // Draw background and top section
//    _batch->draw(temp, Color4(141,235,207,100), Rect(Vec2::ZERO,getSize()));
//    _batch->draw(temp,Color4(37,41,88,255),Rect(Vec2(0.0f,620),Vec2(getSize())));
    if (_paused){
        _pauseScene->render(_batch);
        _batch->end();
        return;
    }
    if (_uiopen){
        _tilesetui->render(_batch);
        _batch->end();
        return;
    }
    if (_gameWin) {
        _batch->setColor(Color4::BLUE);
        Affine2 trans;
        trans.scale(4);
        trans.translate(getSize().width / 2 - 2 * _win->getBounds().size.width, getSize().height / 2 - _win->getBounds().size.height);
        _batch->drawText(_win, trans);
        _batch->end();
        return;
    }
    if (_gameLose) {
        _batch->setColor(Color4::RED);
        //_batch->drawText(_lose, Vec2((getSize().width) / 2 - _lose->getBounds().size.height, getSize().height / 2));
        Affine2 trans;
        trans.scale(4);
        trans.translate(getSize().width / 2 - 2 * _lose->getBounds().size.width, getSize().height / 2 - _lose->getBounds().size.height);
        _batch->drawText(_lose, trans);
        _batch->end();
        return;
    }
    
    // Not paused, in discard UI, won or lost. So, render match.
    _matchScene->render(_batch);
    
    _player->draw(_batch);
    _pile->draw(_batch);
    _discardPile->draw(_batch);
    
    // Draw score
//    _batch->setColor(Color4::GREEN);
//    _batch->drawText(_text,Vec2(getSize().width - _text->getBounds().size.width - 10, getSize().height-_text->getBounds().size.height));
    
    _batch->end();
}

void GameScene::applyAction(std::shared_ptr<TileSet::ActionTile> actionTile) {
    switch (actionTile->type) {
        case TileSet::ActionTile::ActionType::CHAOS:
            CULog("CHAOS: Reshuffling the pile...");
            _pile->reshufflePile();
            // broadcast pile info
            _player->getHand().discard(actionTile, _network->getHostStatus());
            break;
        case TileSet::ActionTile::ActionType::ECHO:
            CULog("ECHO: Draw two tiles...");
            _player->getHand().drawFromPile(_pile, 2, _network->getHostStatus());
            break;
    }
}

void GameScene::clickedTile(cugl::Vec2 mousePos){
    for(const auto& pair : _tileSet->tileMap){
        std::shared_ptr<TileSet::Tile> currTile = pair.second;
        if(currTile->tileRect.contains(mousePos)){
            if((_network->getHostStatus() && currTile->inHostHand) || (!_network->getHostStatus() && currTile->inClientHand)) {
                if(currTile->selected) {
                    auto it = std::find(_player->getHand()._selectedTiles.begin(), _player->getHand()._selectedTiles.end(), currTile);
                    if (it != _player->getHand()._selectedTiles.end()) {
                        _player->getHand()._selectedTiles.erase(it);
                    }
                }
                else{
                    _player->getHand()._selectedTiles.push_back(currTile);
                }
            }
            if(currTile->inPile) {
                if(currTile->selected) {
                    currTile->_scale = 0.2;
                }
                else{
                    currTile->_scale = 0.25;
                }
            }
            if(currTile->selected) {
                currTile->selected = false;
            }
            else {
                currTile->selected = true;
            }
        }
    }
}

/**
 * Method to get the index of this tile's associated label in the discard UI vector of labels
 *
 * @param tile  the tile whose label we need in _labels
 * @return an int representing the index of this tile's discard UI label
 */
int GameScene::getLabelIndex(std::shared_ptr<TileSet::Tile> tile){
    int rowIndex = 0;
    switch (tile->getSuit()){
        case TileSet::Tile::Suit::BAMBOO:
            break;
        case TileSet::Tile::Suit::CRAK:
            rowIndex = 9;
            break;
        case TileSet::Tile::Suit::DOT:
            rowIndex = 18;
            break;
        default:
            break;
    }
    return rowIndex + (int)tile->getRank() - 1;
}

/**
 * Method to update discard UI label corresponding to tile passed as argument
 *
 * @param tile  the tile to increment in the discard UI
 * @return true if update was successful, and false otherwise
 */
bool GameScene::incrementLabel(std::shared_ptr<TileSet::Tile> tile){
    // Get index of label in _labels
    int i = getLabelIndex(tile);
    
    // Check if we already discarded 4 (or more) of this tile
    if (std::stoi(_labels[i]->getText()) > 3){
        CULog("already discarded all copies of this tile");
        return false;
    }
    
    // Increment discard UI number and update label text
    std::string text = std::to_string(std::stoi(_labels[i]->getText()) + 1);
    _labels[i]->setText(text);
    return true;
}

bool GameScene::decrementLabel(std::shared_ptr<TileSet::Tile> tile){
    // Get index of label in _labels
    int i = getLabelIndex(tile);
    
    // Check if we already discarded 4 (or more) of this tile
    if (std::stoi(_labels[i]->getText()) < 1){
        CULog("none of this tile discarded - cannot decrement");
        return false;
    }
    
    // Increment discard UI number and update label text
    std::string text = std::to_string(std::stoi(_labels[i]->getText()) - 1);
    _labels[i]->setText(text);
    return true;
}
<|MERGE_RESOLUTION|>--- conflicted
+++ resolved
@@ -297,15 +297,9 @@
         lastTile = _player->getHand()._drawnPile.back();
     }
     
-<<<<<<< HEAD
     if(_network->getStatus() == NetworkController::Status::LAYER and _pile->getVisibleSize() == 0) {
         _tileSet->updateDeck(_network->getTileMapJson());
         _pile->remakePile();
-=======
-    if(_network->getStatus() == NetworkController::Status::LAYER) {
-        _pile->createPile();
-        
->>>>>>> 8f691f8e
         _network->setStatus(NetworkController::Status::INGAME);
     }
     
@@ -344,15 +338,9 @@
             }
             _player->canDraw = false;
         }
-<<<<<<< HEAD
             
         for (auto& tile : _player->getHand()._drawnPile) {
             tile->setTexture(_assets->get<Texture>(tile->toString()));
-=======
-        
-        if (_pile->getVisibleSize() == 0) {
-            _network->broadcastPileLayer();
->>>>>>> 8f691f8e
         }
         
         if (_player->getHand().isWinningHand()){
