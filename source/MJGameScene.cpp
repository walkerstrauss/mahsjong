//
//  MJGameScene.cpp
//  Mahsjong
//
//  Created by Patrick Choo on 2/18/25.
//

#include <cugl/cugl.h>
#include <iostream>
#include <sstream>
#include "MJGameScene.h"

using namespace cugl;
using namespace cugl::graphics;
using namespace cugl::audio;
using namespace std;

#pragma mark -
#pragma mark Level Layout

// Lock the screen esize to a fixed heigh regardless of aspect ratio
// PLEASE ADJUST AS SEEN FIT
#define SCENE_HEIGHT 720

#pragma mark -
#pragma mark Constructors
/**
 * Initializes the controller contents, and starts the game
 *
 * The constructor does not allocate any objects or memory. This allows
 * us to have a non-pointer reference to this controller, reducing our memory
 * allocation. Instead, allocation happens in this method
 *
 * @param assets    the asset manager for the game
 */
bool GameScene::init(const std::shared_ptr<cugl::AssetManager>& assets, std::shared_ptr<NetworkController> network, MatchController& matchController) {
    // Initialize the scene to a locked height
    if (assets == nullptr) {
        return false;
    } else if (!Scene2::initWithHint(Size(0,SCENE_HEIGHT))) {
        std::cerr << "Scene2 initialization failed!" << std::endl;
        return false;
    }

    _assets = assets;
    _network = network;
    _matchController = matchController;
    _choice = Choice::NONE;
    
    _matchScene = _assets->get<scene2::SceneNode>("matchscene");
    _matchScene->setContentSize(1280,720);
    cugl::Size screenSize = cugl::Application::get()->getDisplaySize();
    
    screenSize *= _matchScene->getContentSize().height/screenSize.height;
    
    float offset = (screenSize.width -_matchScene->getWidth())/2;    
    _matchScene->setPosition(offset, _matchScene->getPosition().y);

    
    if (!Scene2::initWithHint(screenSize)) {
        std::cerr << "Scene2 initialization failed!" << std::endl;
        return false;
    }
   
    _tilesetUIBtn = std::dynamic_pointer_cast<scene2::Button>(_assets->get<scene2::SceneNode>("matchscene.gameplayscene.discardButton"));
    _pauseBtn = std::dynamic_pointer_cast<scene2::Button>(_assets->get<scene2::SceneNode>("matchscene.gameplayscene.pauseButton"));
    _endTurnBtn = std::dynamic_pointer_cast<scene2::Button>(_assets->get<scene2::SceneNode>("matchscene.gameplayscene.endTurnButton"));
    _endTurnBtn->addListener([this](const std::string& name, bool down){
        if (!down && _network->getCurrentTurn() == _network->getLocalPid()){
            if(_player->canDraw && _player->canExchange){
                CULog("Must perform a draw from pile or discard first");
                return;
            }
            if(_player->getHand()._tiles.size() != _player->getHand()._size){
                CULog("Must meet hand size requirement");
                return;
            }
            _network->endTurn();
        }
    });
    
    _tilesetUIBtnKey = _tilesetUIBtn->addListener([this](const std::string& name, bool down){
        if (!down){
            _choice = Choice::TILESET;
        }
    });
    
    _pauseBtnKey = _pauseBtn->addListener([this](const std::string& name, bool down){
        if (!down){
            _choice = Choice::PAUSE;
        }
    });
    
    addChild(_matchScene);
    // Game Win and Lose bool
    _gameWin = false;
    _gameLose = false;
    
    discardArea = cugl::Rect(Vec2(1000, 210), Size(273, 195));

    // Host and Client specific initializations
    if(_network->getHostStatus()){
<<<<<<< HEAD
        //Setting up whole deck
        _tileSet->initHostDeck();
        _tileSet->setAllTileTexture(assets);
        _tileSet->shuffle();
        //Initializes the deck (ordered representation)
        _tileSet->addCelestialTiles(assets);
        _network->initGame(_tileSet->toJson(_tileSet->deck));
        //Setting up hand
        _player->getHand().initHand(_tileSet, _network->getHostStatus());
        //Updating tile positions in hand
        _player->getHand().updateTilePositions(getSize());
        _tileSet->shuffle();
        //Creating pile as Host
        _pile->initPile(4, _tileSet, _network->getHostStatus());
        //Broadcasting all tiles with attributes (sets pile tiles as !inDeck)
        _network->broadcastStartingDeck(_tileSet->mapToJson());
    } else {
        _tileSet->initClientDeck(_network->getStartingDeck());
        //Initializing client pile (pile full of nullptrs)
        _pile->initPile(4, _tileSet, _network->getHostStatus());
        //Initializing client deck
        _tileSet->setAllTileTexture(_assets);
        //Initializing client pile (pile full of nullptrs)
        _pile->initPile(4, _tileSet, _network->getHostStatus());
        _tileSet->updateDeck(_network->getDeckJson());
        _player->getHand().initHand(_tileSet, _network->getHostStatus());
        _player->getHand().updateTilePositions(getSize());
        _pile->remakePile();
        _pile->updateTilePositions();
        _network->broadcastDeck(_tileSet->mapToJson());
    }
    
    // Initialize the discard pile
    _discardPile = std::make_shared<DiscardPile>();
    _discardPile->init(_assets);
  
=======
        _matchController.initHost();
        _player = _matchController.hostPlayer;
    } else {
        _matchController.initClient();
        _player = _matchController.clientPlayer;
    }
    
    //Initialization of shared objects
    _tileSet = _matchController.getTileSet();
    _pile = _matchController.getPile();
    _discardPile = _matchController.getDiscardPile();
    

>>>>>>> 17793945
    _input.init(); //Initialize the input controller
    
    // TODO: initialize audio controller and init with asset manager
    // TODO: initialize animations for game scene 
    
    _quit = false;
    setActive(false);
    _matchScene->setVisible(true);
    
    
    // init the pile for the pile rect
    float minX = std::numeric_limits<float>::max();
    float minY = std::numeric_limits<float>::max();
    float maxX = std::numeric_limits<float>::lowest();
    float maxY = std::numeric_limits<float>::lowest();

    for (const auto& row : _pile->_pile) {
        for (const auto& tile : row) {
            if (tile == nullptr) continue;
            
            cugl::Size textureSize(350.0f, 415.0f);
            cugl::Vec2 rectOrigin = tile->pos - (textureSize * tile->_scale) / 2;
            cugl::Vec2 rectEnd = rectOrigin + (textureSize * tile->_scale);

            minX = std::min(minX, rectOrigin.x);
            minY = std::min(minY, rectOrigin.y);
            maxX = std::max(maxX, rectEnd.x);
            maxY = std::max(maxY, rectEnd.y);
            }
    }

    _pileBox = cugl::Rect(minX, minY, maxX - minX, maxY - minY);
    
    return true;
}

/**
 * Disposes of all (non-static) resources allocated to this mode.
 */
void GameScene::dispose() {
    if (_active) {
        removeAllChildren();
        _active = false;
    }
}

#pragma mark -
#pragma mark Gameplay Handling
/**
 * Resets the status of the game so that we can play again
 */
void GameScene::reset() {
    _gameLose = false;
    _gameWin = false;
    dispose();
    init(_assets, _network, _matchController);
    return;
}

/**
 * The method to update the game mode
 *
 * @param timestep The amount of time (in seconds) since the last frame
 */
void GameScene::update(float timestep) {
    //Reading input
    _input.readInput();
    _input.update();
    
    // Fetching current mouse position
    cugl::Vec2 mousePos = cugl::Scene::screenToWorldCoords(cugl::Vec3(_input.getPosition()));
    
    // Constantly updating the position of tiles in hand
    _player->getHand().updateTilePositions(_matchScene->getSize());
    
<<<<<<< HEAD
    if(_input.didRelease() && !_input.isDown()){
        cugl::Vec2 prev = _input.getPosition(); //Get our mouse position
        cugl::Vec2 mousePos = cugl::Scene::screenToWorldCoords(cugl::Vec3(prev));
        if (_network->getCurrentTurn() == _network->getLocalPid()) {
            pressTile();
=======
    // Clicking/Tapping and Dragging logic
    if(_input.didRelease() && !_input.isDown()) {
        cugl::Vec2 initialMousePos = cugl::Scene::screenToWorldCoords(cugl::Vec3(_input.getInitialPosition()));
        if(initialMousePos - mousePos == Vec2(0, 0)) {
            clickedTile(mousePos);
>>>>>>> 17793945
        }
    }
    updateDrag(mousePos, _input.isDown(), _input.didRelease());
    
    // If it is your turn, allow turn-based actions
    if(_network->getCurrentTurn() == _network->getLocalPid()) {
        // Coords of initial click and ending release
        cugl::Vec2 initialMousePos = cugl::Scene::screenToWorldCoords(cugl::Vec3(_input.getInitialPosition()));
        bool releasedInPile = _input.didRelease() && _pileBox.contains(mousePos);
        
<<<<<<< HEAD
        //Start turn by drawing tile to hand
        if((_input.getKeyPressed() == KeyCode::D && _input.getKeyDown() ) || (tappedPile && initialClickInPile)){
            if(_player->getHand()._tiles.size() > _player->getHand()._size){
                CULog("Hand too big");
                return;
            }
            _player->getHand().drawFromPile(_pile, 1, _network->getHostStatus());
            _network->broadcastTileDrawn(_tileSet->toJson(_tileSet->tilesToJson));
            _tileSet->clearTilesToJson();
            
            if (_pile->getVisibleSize() == 0) {
                _pile->createPile();
                _network->broadcastDeckMap(_tileSet->mapToJson());
                _network->broadcastPileLayer();
            }
            else{
                _network->broadcastDeck(_tileSet->toJson(_tileSet->deck));
            }
            if (_player->getHand().isWinningHand()){
                _gameWin = true;
            }
            
            _player->canDraw = false;
        }
            
        for (auto& tile : _player->getHand()._drawnPile) {
            tile->setTexture(_assets->get<Texture>(tile->toString()));
        }
        
        if (_player->getHand().isWinningHand()){
            _gameWin = true;
        }
        
        // ACTION TILE REGION
        std::shared_ptr<SceneNode> actionTileSection = _assets->get<scene2::SceneNode>("matchscene.gameplayscene.actionSection.up.actionTileSection");
        cugl::Rect actionTileSectionRect = actionTileSection->getBoundingBox();
        
        cugl::Vec2 worldOrigin = actionTileSection->nodeToWorldCoords(Vec2::ZERO);
        cugl::Rect worldRect(worldOrigin, actionTileSection->getContentSize());
        
        // if the screen is tapped and there is a selected tile
        if(_input.didRelease() && !_player->getHand()._selectedTiles.empty()){
            
            // for all selected tiles (must be one)
            for(auto const& tile : _player->getHand()._selectedTiles){
                
                CULog("Tile rect: (%f, %f, %f, %f), Discard area: (%f, %f, %f, %f)",
                      tile->tileRect.origin.x, tile->tileRect.origin.y,
                      tile->tileRect.size.width, tile->tileRect.size.height,
                      actionTileSectionRect.origin.x, actionTileSectionRect.origin.y,
                      actionTileSectionRect.size.width, actionTileSectionRect.size.height);

                
                // if this tile is in the discard area
                if(worldRect.contains(mousePos)){ // tile->tileRect)
                    
                    if(tile->getSuit() != TileSet::Tile::Suit::CELESTIAL){
                        CULog("You must use an action tile here");
                        continue;
                    }
                    CULog("using tile");
                    applyCelestial(tile->getRank());
                    
                    // discard the celestial tile
                    _player->getHand().discard(tile, _network->getHostStatus());
                    _player->getHand()._selectedTiles.clear();
                    CULog("The tile was discarded");

                }
            }
=======
        // Drawing (from pile) logic
        if(_pileBox.contains(initialMousePos) && releasedInPile) {
            _matchController.drawTile(_network->getHostStatus());
>>>>>>> 17793945
        }
    }

<<<<<<< HEAD
        if (_input.getKeyPressed() == KeyCode::G && _input.getKeyDown()){
            if(_player->getHand()._selectedTiles.size() != 1 && _player->getHand()._selectedTiles.size() != 2){
                CULog("Must have 1 or 2 tiles selected in hand");
                return;
            }
            else if (!_discardPile->getTopTile()){
                CULog("Must have a tile in the discard pile");
                return;
            }
            
            //Temporarily add the top tile from the discard pile into selected tiles
            std::shared_ptr<TileSet::Tile> currDiscardTile = _discardPile->getTopTile();
            if(_player->getHand()._size == 2 && _player->getHand()._selectedTiles.size() == 1){
                if(_player->getHand()._selectedTiles[0]->toString() == _discardPile->getTopTile()->toString()){
                    _gameWin = true;
                }
                else{
                    _player->getHand()._selectedTiles[0]->selected = false;
                }
            }
            _player->getHand()._selectedTiles.push_back(currDiscardTile);
            
            if (_player->getHand().isSetValid(_player->getHand()._selectedTiles)) {
                for(auto const& tile : _player->getHand()._selectedTiles){
                    if(tile == currDiscardTile){
                        continue;
                    }
                    for(auto it = _player->getHand()._tiles.begin(); it != _player->getHand()._tiles.end();)
                        if(tile == *it){
                            it = _player->getHand()._tiles.erase(it);
                            tile->selected = false;
                            if (_network->getHostStatus()) {
                                tile->inHostHand = false;
                            } else {
                                tile->inClientHand = false;
                            }
                            tile->played = true;
                            break;
                        }
                        else{
                            it++;
                        }
                }
                _player->getHand()._size -= 2;
                _player->getHand()._selectedTiles.clear();
                
                currDiscardTile->discarded = false;
                currDiscardTile->played = true;
                _network->broadcastRemoveDiscard();
                _player->canExchange = false;
                
                discardDrawTile = _discardPile->getTopTile();
                _discardPile->removeTopTile();
                _choice = DRAW_DISCARD;
            }
            else {
                CULog("Not a valid set");
                for(auto const& tile : _player->getHand()._tiles){
                    if(tile->selected){
                        tile->selected = false;
                    }
                }
                _player->getHand()._selectedTiles.clear();
            }
        }
    }
=======
    
    
//    if(_discardPile->getTopTile()){
////        CULog("%d", _discardPile->getTopTile()->played);
//    }
////    for(auto const& tile : _player->getHand()._tiles){
////        CULog("%s, %s", tile->toString().c_str(), tile->pos.toString().c_str());
////    }
//    //Reading input
//    _input.readInput();
//    _input.update();
//    
//
//    cugl::Vec2 mousePos = cugl::Scene::screenToWorldCoords(cugl::Vec3(_input.getPosition()));
//    // Determine if the mouse is held down or was just released.
//    bool isMouseDown = _input.isDown();
//    bool isMouseReleased = _input.didRelease();
//    
//    _player->getHand().updateTilePositions(_matchScene->getSize());
//
//    if (_network->getStatus() == NetworkController::Status::DECK) {
//        _tileSet->updateDeck(_network->getDeckJson());
//        _network->setStatus(NetworkController::Status::INGAME);
//    }
//    
//    if(_network->getStatus() == NetworkController::Status::PILETILEUPDATE) {
//        _pile->removePileTile(_network->getPileTile(), _network->getIsHostDraw());
//        _tileSet->clearTilesToJson();
//        _network->setStatus(NetworkController::Status::INGAME);
//    }
//    
//    if(_discardPile->getTopTile() && _network->getStatus() == NetworkController::Status::REMOVEDISCARD){
//        // TODO: handle decrement discard ui
//        _discardPile->getTopTile()->played = true;
//        _discardPile->getTopTile()->discarded = false;
//        _discardPile->removeTopTile();
//        _network->setStatus(NetworkController::Status::INGAME);
//    }
//    
//    if(_network->getStatus() == NetworkController::Status::NEWDISCARD){
//        for(auto const& tileKey : _network->getDiscardTile()->children()){
//            std::string suit = tileKey->getString("suit");
//            std::string rank = tileKey->getString("rank");
//            std::string id = tileKey->getString("id");
//            
//            if(!_discardPile->getTopTile() || (_discardPile->getTopTile()->toString() + std::to_string(_discardPile->getTopTile()->_id)) != rank + " of " + suit + id){
//                _discardPile->addTile(_tileSet->tileMap[rank + " of " + suit + " " + id]);
//                _discardPile->updateTilePositions();
//                discardedTiles.emplace_back(_tileSet->tileMap[rank + " of " + suit + " " + id]);
//                _choice = DISCARDED;
//            }
//        }
//        _network->setStatus(NetworkController::Status::INGAME);
//    }
//    
//    std::shared_ptr<TileSet::Tile> lastTile = nullptr;
//    if (!_player->getHand()._drawnPile.empty()) {
//        lastTile = _player->getHand()._drawnPile.back();
//    }
//    
//    if(_network->getStatus() == NetworkController::Status::LAYER) {
//        _tileSet->updateDeck(_network->getTileMapJson());
//        _pile->remakePile();
//        _pile->updateTilePositions();
//        _network->setStatus(NetworkController::Status::INGAME);
//    }
//    
//    if(_network->getStatus() == NetworkController::Status::PREEMPTIVEDISCARD) {
//        if(std::get<1>(_network->getNumDiscard()) != _network->getHostStatus()) {
//            _pile->removeNumTiles(std::get<0>(_network->getNumDiscard()));
//        }
//        _network->setStatus(NetworkController::Status::INGAME);
//    }
//
//    _player->getHand().updateTilePositions(_matchScene->getSize());
//    
//    if(_input.didRelease() && !_input.isDown()){
//        cugl::Vec2 prev = _input.getPosition(); //Get our mouse position
//        cugl::Vec2 mousePos = cugl::Scene::screenToWorldCoords(cugl::Vec3(prev));
//        if (_network->getCurrentTurn() == _network->getLocalPid()) {
//            clickedTile(mousePos);
//        }
//    }
//    
//    updateDrag(mousePos, isMouseDown, isMouseReleased);
//    
//    if (_network->getCurrentTurn() == _network->getLocalPid()) {
//        cugl::Vec2 mousePos = cugl::Scene::screenToWorldCoords(cugl::Vec3(_input.getPosition()));
//        cugl::Vec2 initialMousePos = cugl::Scene::screenToWorldCoords(cugl::Vec3(_input.getInitialPosition()));
//        bool tappedPile = _input.didRelease() && _pileBox.contains(mousePos);
//        bool initialClickInPile = _pileBox.contains(initialMousePos);
//        
//        //Start turn by drawing tile to hand
//        if((_input.getKeyPressed() == KeyCode::D && _input.getKeyDown() ) || (tappedPile && initialClickInPile)){
//            if(_player->getHand()._tiles.size() > _player->getHand()._size){
//                CULog("Hand too big");
//                return;
//            }
//            _player->getHand().drawFromPile(_pile, 1, _network->getHostStatus());
//            _network->broadcastTileDrawn(_tileSet->toJson(_tileSet->tilesToJson));
//            _tileSet->clearTilesToJson();
//            
//            if (_pile->getVisibleSize() == 0) {
//                _pile->createPile();
//                _network->broadcastDeckMap(_tileSet->mapToJson());
//                _network->broadcastPileLayer();
//            }
//            else{
//                _network->broadcastDeck(_tileSet->toJson(_tileSet->deck));
//            }
//            if (_player->getHand().isWinningHand()){
//                _gameWin = true;
//            }
//            
//            if (!_player->getHand()._drawnPile.empty()) {
//                auto drawnTile = _player->getHand()._drawnPile.back();
//                CULog("drawn tile: %s", drawnTile->toString().c_str());
//                if (drawnTile->getSuit() == TileSet::Tile::Suit::SPECIAL &&
//                    drawnTile->getRank() == TileSet::Tile::Rank::COMMAND) {
//                    auto cmdTile = std::dynamic_pointer_cast<TileSet::CommandTile>(drawnTile);
//                    if (cmdTile) {
//                        _player->getHand().discard(cmdTile, _network->getHostStatus());
//                        applyCommand(cmdTile);
//                    }
//                }
//            }
//            
//            _player->canDraw = false;
//        }
//            
//        for (auto& tile : _player->getHand()._drawnPile) {
//            tile->setTexture(_assets->get<Texture>(tile->toString()));
//        }
//        
//        if (_player->getHand().isWinningHand()){
//            _gameWin = true;
//        }
//        
//        // ACTION TILE REGION
//        std::shared_ptr<SceneNode> actionTileSection = _assets->get<scene2::SceneNode>("matchscene.gameplayscene.actionSection.up.actionTileSection");
//        cugl::Rect actionTileSectionRect = actionTileSection->getBoundingBox();
//        
//        cugl::Vec2 worldOrigin = actionTileSection->nodeToWorldCoords(Vec2::ZERO);
//        cugl::Rect worldRect(worldOrigin, actionTileSection->getContentSize());
//        
//        // if the screen is tapped and there is a selected tile
//        if(_input.didRelease() && !_player->getHand()._selectedTiles.empty()){
//            
//            // for all selected tiles (must be one)
//            for(auto const& tile : _player->getHand()._selectedTiles){
//                
//                CULog("Tile rect: (%f, %f, %f, %f), Discard area: (%f, %f, %f, %f)",
//                      tile->tileRect.origin.x, tile->tileRect.origin.y,
//                      tile->tileRect.size.width, tile->tileRect.size.height,
//                      actionTileSectionRect.origin.x, actionTileSectionRect.origin.y,
//                      actionTileSectionRect.size.width, actionTileSectionRect.size.height);
//
//                
//                // if this tile is in the discard area
//                if(worldRect.contains(mousePos)){ // tile->tileRect)
//                    
//                    if(tile->getRank() != TileSet::Tile::Rank::ACTION){
//                        CULog("You must use an action tile here");
//                        continue;
//                    }
//                    
//                    // activate the action tile
//                    std::shared_ptr<TileSet::ActionTile> actionTile =
//                        std::static_pointer_cast<TileSet::ActionTile>(
//                            std::const_pointer_cast<TileSet::Tile>(tile));
//                    applyAction(actionTile);
// 
//                    
//                    // discard the action tile
//                    _player->getHand().discard(tile, _network->getHostStatus());
//                    _player->getHand()._selectedTiles.clear();
//                    CULog("The tile was discarded");
//
//                }
//            }
//        }
//
//        if (_input.getKeyPressed() == KeyCode::G && _input.getKeyDown()){
//            if(_player->getHand()._selectedTiles.size() != 1 && _player->getHand()._selectedTiles.size() != 2){
//                CULog("Must have 1 or 2 tiles selected in hand");
//                return;
//            }
//            else if (!_discardPile->getTopTile()){
//                CULog("Must have a tile in the discard pile");
//                return;
//            }
//            
//            //Temporarily add the top tile from the discard pile into selected tiles
//            std::shared_ptr<TileSet::Tile> currDiscardTile = _discardPile->getTopTile();
//            if(_player->getHand()._size == 2 && _player->getHand()._selectedTiles.size() == 1){
//                if(_player->getHand()._selectedTiles[0]->toString() == _discardPile->getTopTile()->toString()){
//                    _gameWin = true;
//                }
//                else{
//                    _player->getHand()._selectedTiles[0]->selected = false;
//                }
//            }
//            _player->getHand()._selectedTiles.push_back(currDiscardTile);
//            
//            if (_player->getHand().isSetValid(_player->getHand()._selectedTiles)) {
//                for(auto const& tile : _player->getHand()._selectedTiles){
//                    if(tile == currDiscardTile){
//                        continue;
//                    }
//                    for(auto it = _player->getHand()._tiles.begin(); it != _player->getHand()._tiles.end();)
//                        if(tile == *it){
//                            it = _player->getHand()._tiles.erase(it);
//                            tile->selected = false;
//                            if (_network->getHostStatus()) {
//                                tile->inHostHand = false;
//                            } else {
//                                tile->inClientHand = false;
//                            }
//                            tile->played = true;
//                            break;
//                        }
//                        else{
//                            it++;
//                        }
//                }
//                _player->getHand()._size -= 2;
//                _player->getHand()._selectedTiles.clear();
//                
//                currDiscardTile->discarded = false;
//                currDiscardTile->played = true;
//                _network->broadcastRemoveDiscard();
//                _player->canExchange = false;
//                
//                discardDrawTile = _discardPile->getTopTile();
//                _discardPile->removeTopTile();
//                _choice = DRAW_DISCARD;
//            }
//            else {
//                CULog("Not a valid set");
//                for(auto const& tile : _player->getHand()._tiles){
//                    if(tile->selected){
//                        tile->selected = false;
//                    }
//                }
//                _player->getHand()._selectedTiles.clear();
//            }
//        }
//        if (_input.getKeyPressed() == KeyCode::P && _input.getKeyDown()){
//            if (_player->getHand()._selectedTiles.size() == 1) {
//                std::shared_ptr<TileSet::Tile> selected = _player->getHand()._selectedTiles[0];
//                if (selected->getSuit() == TileSet::Tile::Suit::SPECIAL &&
//                    selected->getRank() == TileSet::Tile::Rank::ACTION) {
//                    auto action = std::dynamic_pointer_cast<TileSet::ActionTile>(selected);
//                    CULog("action tile: %s", action->toString().c_str());
//                    applyAction(action);
//                }
//            }
//        }
////        if (_input.getKeyPressed() == KeyCode::P && _input.getKeyDown()){
////            _pile->reshufflePile();
////            _network->broadcastDeckMap(_tileSet->mapToJson());
////            _network->broadcastPileLayer();
////        }
////        if (_input.getKeyPressed() == KeyCode::W && _input.getKeyDown()){
////            _choice = Choice::WIN;
////        }
////        if (_input.getKeyPressed() == KeyCode::L && _input.getKeyDown()){
////            _choice = Choice::LOSE;
////        }
////        if (_input.getKeyPressed() == KeyCode::E && _input.getKeyDown()) {
////            if(_player->canDraw || _player->canExchange){
////                CULog("Must draw from pile or discard first");
////                return;
////            }
////            if(_player->getHand()._tiles.size() - _player->getHand()._selectedTiles.size() != _player->getHand()._size){
////                CULog("Discard count must make hand equal to required size");
////                return;
////            }
////            for(auto& tile: _player->getHand()._selectedTiles){
////                _player->getHand().discard(tile, _network->getHostStatus());
////                _discardPile->addTile(tile);
////                _discardPile->updateTilePositions();
////            }
////        }
//        
//        
////
//        if ((_input.getKeyPressed() == KeyCode::N && _input.getKeyDown())) {
//            if(_player->canDraw && _player->canExchange){
//                CULog("Must perform a draw from pile or discard first");
//                return;
//            }
//            if(_player->getHand()._tiles.size() != _player->getHand()._size){
//                CULog("Must meet hand size requirement");
//                return;
//            }
//            _network->endTurn();
//        }
//    }
>>>>>>> 17793945
}


/**
 * Draws all this to the scene's SpriteBatch.
 */
void GameScene::render() {
    /**
    * This is the temporary view of our camera. Not supposed to do this.
    * TODO: Please edit camera view appropriately
    */
    _batch->begin(getCamera()->getCombined());
    const std::shared_ptr<Texture> temp = Texture::getBlank();
    
    _batch->draw(temp, Color4(0,0,0,255), Rect(Vec2::ZERO, cugl::Application().get()->getDisplaySize()));

    _matchScene->render(_batch);
    _pile->draw(_batch);
    _discardPile->draw(_batch);
    _player->draw(_batch);
    
    _batch->setColor(Color4(255, 0, 0, 200));
    _batch->setTexture(nullptr);
    
    _batch->fill(discardArea);
    
    _batch->end();
}

void GameScene::setActive(bool value){
    CULog("set active");
    if (isActive() != value){
        Scene2::setActive(value);
    }
}
    
void GameScene::setGameActive(bool value){
    if (value){
        _choice = NONE;
        _pauseBtn->activate();
        _tilesetUIBtn->activate();
        _endTurnBtn->activate();
    } else {
        _pauseBtn->deactivate();
        _tilesetUIBtn->deactivate();
        _endTurnBtn->deactivate();
    }
}

<<<<<<< HEAD
void GameScene::applyCelestial(TileSet::Tile::Rank type) {
    if (type == TileSet::Tile::Rank::CHAOS) {
        _pile->reshufflePile();
        _network->broadcastDeckMap(_tileSet->mapToJson());
        _network->broadcastPileLayer();
    }
    
}
=======
//void GameScene::applyAction(std::shared_ptr<TileSet::ActionTile> actionTile) {
//    _player->getHand().discard(actionTile, _network->getHostStatus());
//    switch (actionTile->type) {
//        case TileSet::ActionTile::ActionType::CHAOS:
//            CULog("CHAOS: Reshuffling the pile...");
//            _pile->reshufflePile();
//            _network->broadcastDeckMap(_tileSet->mapToJson());
//            _network->broadcastPileLayer();
//            break;
//        case TileSet::ActionTile::ActionType::ECHO:
//            CULog("ECHO: Draw two tiles...");
//            _player->getHand().drawFromPile(_pile, 2, _network->getHostStatus());
//            _network->broadcastTileDrawn(_tileSet->toJson(_tileSet->tilesToJson));
//            _tileSet->clearTilesToJson();
//            if (_pile->getVisibleSize() == 0) {
//                _pile->createPile();
//                _network->broadcastDeckMap(_tileSet->mapToJson());
//                _network->broadcastPileLayer();
//            }
//            else{
//                _network->broadcastDeck(_tileSet->toJson(_tileSet->deck));
//            }
//            break;
//        case TileSet::ActionTile::ActionType::ORACLE:
//            CULog("ORACLE: Draw any tile from pile...");
//            
//        default:
//            break;
//    }
//    
//}
>>>>>>> 17793945

void GameScene::clickedTile(cugl::Vec2 mousePos){
<<<<<<< HEAD
    // Check if we are dragging a tile - if so, cannot select a tile until released
    if (_draggingTile != nullptr) return;
    
    for(const auto& pair : _tileSet->tileMap){
        std::shared_ptr<TileSet::Tile> currTile = pair.second;
        
        if(currTile->tileRect.contains(mousePos)){
=======
    cugl::Vec2 initialMousePos = cugl::Scene::screenToWorldCoords(cugl::Vec3(_input.getInitialPosition()));
    
    for(const auto& pair : _tileSet->tileMap){
        std::shared_ptr<TileSet::Tile> currTile = pair.second;
        if(currTile->tileRect.contains(mousePos) && currTile->tileRect.contains(initialMousePos)){
>>>>>>> 17793945
            if((_network->getHostStatus() && currTile->inHostHand) || (!_network->getHostStatus() && currTile->inClientHand)) {
                if(currTile->selected) {
                    auto it = std::find(_player->getHand()._selectedTiles.begin(), _player->getHand()._selectedTiles.end(), currTile);
                    if (it != _player->getHand()._selectedTiles.end()) {
                        _player->getHand()._selectedTiles.erase(it);
                    }
                }
                else{
                    _player->getHand()._selectedTiles.push_back(currTile);
                }
            }
            if(currTile->inPile) {
                continue;
            }
            if(currTile->selected) {
                // TODO: Animate tile deselection
                // TODO: Play deselect sound effect
                currTile->selected = false;
            }
            else {
                // TODO: Animate tile selection
                // TODO: Play select sound effect
                currTile->selected = true;
                
            }
        }
    }
}

/**
 * Method to get the index of this tile's associated label in the discard UI vector of labels
 *
 * @param tile  the tile whose label we need in _labels
 * @return an int representing the index of this tile's discard UI label
 */
int GameScene::getLabelIndex(std::shared_ptr<TileSet::Tile> tile){
    int rowIndex = 0;
    switch (tile->getSuit()){
        case TileSet::Tile::Suit::BAMBOO:
            break;
        case TileSet::Tile::Suit::CRAK:
            rowIndex = 9;
            break;
        case TileSet::Tile::Suit::DOT:
            rowIndex = 18;
            break;
        default:
            break;
    }
    return rowIndex + (int)tile->getRank() - 1;
}


/**
 * Method to update discard UI label corresponding to tile passed as argument
 *
 * @param tile  the tile to increment in the discard UI
 * @return true if update was successful, and false otherwise
 */
bool GameScene::incrementLabel(std::shared_ptr<TileSet::Tile> tile){
    // Get index of label in _labels
    int i = getLabelIndex(tile);
    
    // Check if we already discarded 4 (or more) of this tile
    if (std::stoi(_labels[i]->getText()) > 3){
        CULog("already discarded all copies of this tile");
        return false;
    }
    
    // Increment discard UI number and update label text
    std::string text = std::to_string(std::stoi(_labels[i]->getText()) + 1);
    _labels[i]->setText(text);
    return true;
}

bool GameScene::decrementLabel(std::shared_ptr<TileSet::Tile> tile){
    // Get index of label in _labels
    int i = getLabelIndex(tile);
    
    // Check if we already discarded 4 (or more) of this tile
    if (std::stoi(_labels[i]->getText()) < 1){
        CULog("none of this tile discarded - cannot decrement");
        return false;
    }
    
    // Increment discard UI number and update label text
    std::string text = std::to_string(std::stoi(_labels[i]->getText()) - 1);
    _labels[i]->setText(text);
    return true;
}

<<<<<<< HEAD
void GameScene::pressTile(){
    cugl::Vec2 screenPos = _input.getPosition();
    cugl::Vec2 mousePos = cugl::Scene::screenToWorldCoords(cugl::Vec3(screenPos));
    
    // if the player tapped on a tile in the hand.
    for (auto & tile : _player->getHand()._tiles) {
        if (tile->tileRect.contains(mousePos)) {
            // select this tile
            CULog("selected a tile");
            tile->selected = !tile->selected;
            _dragOffset = _draggingTile->pos - mousePos;
            _draggingTile->pressed = true;
            _draggingTile = tile;
            
            auto& selected = _player->getHand()._selectedTiles;
            auto it = std::find(selected.begin(), selected.end(), tile);
            if (tile->selected) {
                if (it == selected.end()) selected.push_back(tile);
            } else {
                if (it != selected.end()) selected.erase(it);
            }
            
        }
    }
    
    // if the player pressed on the pile
    if (_pileBox.contains(mousePos)) {
        
        if(_player->getHand()._tiles.size() > _player->getHand()._size){
            CULog("Hand too big");
        }
        _player->getHand().drawFromPile(_pile, 1, _network->getHostStatus());
        _network->broadcastTileDrawn(_tileSet->toJson(_tileSet->tilesToJson));
        _tileSet->clearTilesToJson();
        _network->broadcastDeck(_tileSet->toJson(_tileSet->deck));
        if (_player->getHand().isWinningHand()){
            _gameWin = true;
        }
        _player->canDraw = false;
    }
    
    // does it work for the pile? -- no?
    for (auto& row : _pile->_pile) {
        for (auto& tile : row) {
            if (tile && tile->tileRect.contains(mousePos)) {
                CULog("Selected a tile in pile");
                
                tile->selected = !tile->selected;
                _draggingTile = tile;
                _dragOffset = tile->pos - mousePos;
                tile->pressed = true;
                
                auto& selected = _player->getHand()._selectedTiles;
                auto it = std::find(selected.begin(), selected.end(), tile);
                if (tile->selected) {
                    if (it == selected.end()) selected.push_back(tile);
                } else {
                    if (it != selected.end()) selected.erase(it);
                }
                
            
            }
        }
    }
}

=======




//void GameScene::pressTile(){
//    cugl::Vec2 screenPos = _input.getPosition();
//    cugl::Vec2 mousePos = cugl::Scene::screenToWorldCoords(cugl::Vec3(screenPos));
//    
//    // if the player tapped on a tile in the hand.
//    for (auto & tile : _player->getHand()._tiles) {
//        if (tile->tileRect.contains(mousePos)) {
//            // select this tile
//            CULog("selected a tile");
//            tile->selected = !tile->selected;
//            _dragOffset = _draggingTile->pos - mousePos;
//            _draggingTile->pressed = true;
//            _draggingTile = tile;
//            
//            auto& selected = _player->getHand()._selectedTiles;
//            auto it = std::find(selected.begin(), selected.end(), tile);
//            if (tile->selected) {
//                if (it == selected.end()) selected.push_back(tile);
//            } else {
//                if (it != selected.end()) selected.erase(it);
//            }
//            
//        }
//    }
//    
//    
//    // if the player pressed on the pile
//    if (_pileBox.contains(mousePos)) {
//        
//        if(_player->getHand()._tiles.size() > _player->getHand()._size){
//            CULog("Hand too big");
//        }
//        _player->getHand().drawFromPile(_pile, 1, _network->getHostStatus());
//        _network->broadcastTileDrawn(_tileSet->toJson(_tileSet->tilesToJson));
//        _tileSet->clearTilesToJson();
//        _network->broadcastDeck(_tileSet->toJson(_tileSet->deck));
//        if (_player->getHand().isWinningHand()){
//            _gameWin = true;
//        }
//        _player->canDraw = false;
//    }
//    
//    // does it work for the pile? -- no?
//    for (auto& row : _pile->_pile) {
//        for (auto& tile : row) {
//            if (tile && tile->tileRect.contains(mousePos)) {
//                CULog("Selected a tile in pile");
//                
//                tile->selected = !tile->selected;
//                _draggingTile = tile;
//                _dragOffset = tile->pos - mousePos;
//                tile->pressed = true;
//                
//                auto& selected = _player->getHand()._selectedTiles;
//                auto it = std::find(selected.begin(), selected.end(), tile);
//                if (tile->selected) {
//                    if (it == selected.end()) selected.push_back(tile);
//                } else {
//                    if (it != selected.end()) selected.erase(it);
//                }
//                
//            
//            }
//        }
//    }
//}
//
>>>>>>> 17793945

void GameScene::dragTile(){
    
    if (!_draggingTile) return;
    
    cugl::Vec2 screenPos = _input.getPosition();
    cugl::Vec2 mousePos = cugl::Scene::screenToWorldCoords(cugl::Vec3(screenPos));
    
    cugl::Vec2 newPos = mousePos + _dragOffset;
    
    _draggingTile->pos = newPos;
    _draggingTile->tileRect.origin = newPos;
    

}

void GameScene::releaseTile() {
    if (_draggingTile) {
        _draggingTile->pressed = false;
        _draggingTile = nullptr;
    }
}
        
void GameScene::updateDrag(const cugl::Vec2& mousePos, bool mouseDown, bool mouseReleased) {
    if (mouseDown) {
        if (!_dragInitiated) {
            _dragStartPos = mousePos;
            _dragInitiated = true;
            _draggingTile = _player->getHand().getTileAtPosition(mousePos);
            _player->_draggingTile = _draggingTile;
            if (_draggingTile) {
                _originalTilePos = _draggingTile->pos;
                _dragOffset = _draggingTile->pos - mousePos;
            }
        }
        else {
            float distance = (mousePos - _dragStartPos).length();
            if (distance > DRAG_THRESHOLD && _draggingTile) {
                cugl::Vec2 newPos = mousePos + _dragOffset;
                _draggingTile->pos = newPos;
                _draggingTile->tileRect.origin = newPos;
            }
        }
    }

    if (mouseReleased) {
        // Discarding logic
        if(_draggingTile && discardArea.contains(mousePos)) {
            _matchController.discardTile(_network->getHostStatus(), _draggingTile);
        }
        if (_dragInitiated && _draggingTile) {
            float distance = (mousePos - _dragStartPos).length();
            if (distance > DRAG_THRESHOLD) {
                if (_draggingTile) {
                    if (shouldReturn) {
                        _draggingTile->selected = false;
                        _draggingTile->pos = _originalTilePos;
                        _draggingTile->tileRect.origin = _originalTilePos;
                    }
                }
            }
        }
        _dragInitiated = false;
        _originalTilePos = cugl::Vec2::ZERO;
        
        // Player hand rearranging (dragging)
        int newIndex = _player->getHand().getTileIndexAtPosition(mousePos);

        if (newIndex != -1 && _draggingTile) {
            auto& tiles = _player->getHand().getTiles();
            auto tile = std::find(tiles.begin(), tiles.end(), _draggingTile);
            if (tile != tiles.end()) {
            tiles.erase(tile);
            }
            newIndex = std::min(newIndex, (int)tiles.size());
            tiles.insert(tiles.begin() + newIndex, _draggingTile);
        }
        _player->_draggingTile = nullptr;
        _player->getHand().updateTilePositions(_matchScene->getSize());
        releaseTile();
    }
}

void GameScene::discardTile(std::shared_ptr<TileSet::Tile> tile) {
    if(!(_network->getCurrentTurn() == _network->getLocalPid()) || (_player->getHand()._size >= _player->getHand()._tiles.size() && !_player->forcedDiscard)){
        return;
    }
    if (!_player->discarding){
        _player->discarding = true;
        //Add to discard pile
        tile->selected = false;
        tile->inHostHand = false;
        tile->inClientHand = false;
        tile->discarded = true;
        if (!(tile->_suit == TileSet::Tile::Suit::CELESTIAL)){
            _discardPile->addTile(tile);
            _discardPile->updateTilePositions();
            _tileSet->tilesToJson.push_back(tile);
            _network->broadcastNewDiscard(_tileSet->toJson(_tileSet->tilesToJson));
            _tileSet->clearTilesToJson();
            discardedTiles.emplace_back(tile);
        }
        _player->getHand().discard(tile, _network->getHostStatus());
    }
    _player->discarding = false;
}
<|MERGE_RESOLUTION|>--- conflicted
+++ resolved
@@ -100,44 +100,6 @@
 
     // Host and Client specific initializations
     if(_network->getHostStatus()){
-<<<<<<< HEAD
-        //Setting up whole deck
-        _tileSet->initHostDeck();
-        _tileSet->setAllTileTexture(assets);
-        _tileSet->shuffle();
-        //Initializes the deck (ordered representation)
-        _tileSet->addCelestialTiles(assets);
-        _network->initGame(_tileSet->toJson(_tileSet->deck));
-        //Setting up hand
-        _player->getHand().initHand(_tileSet, _network->getHostStatus());
-        //Updating tile positions in hand
-        _player->getHand().updateTilePositions(getSize());
-        _tileSet->shuffle();
-        //Creating pile as Host
-        _pile->initPile(4, _tileSet, _network->getHostStatus());
-        //Broadcasting all tiles with attributes (sets pile tiles as !inDeck)
-        _network->broadcastStartingDeck(_tileSet->mapToJson());
-    } else {
-        _tileSet->initClientDeck(_network->getStartingDeck());
-        //Initializing client pile (pile full of nullptrs)
-        _pile->initPile(4, _tileSet, _network->getHostStatus());
-        //Initializing client deck
-        _tileSet->setAllTileTexture(_assets);
-        //Initializing client pile (pile full of nullptrs)
-        _pile->initPile(4, _tileSet, _network->getHostStatus());
-        _tileSet->updateDeck(_network->getDeckJson());
-        _player->getHand().initHand(_tileSet, _network->getHostStatus());
-        _player->getHand().updateTilePositions(getSize());
-        _pile->remakePile();
-        _pile->updateTilePositions();
-        _network->broadcastDeck(_tileSet->mapToJson());
-    }
-    
-    // Initialize the discard pile
-    _discardPile = std::make_shared<DiscardPile>();
-    _discardPile->init(_assets);
-  
-=======
         _matchController.initHost();
         _player = _matchController.hostPlayer;
     } else {
@@ -150,8 +112,6 @@
     _pile = _matchController.getPile();
     _discardPile = _matchController.getDiscardPile();
     
-
->>>>>>> 17793945
     _input.init(); //Initialize the input controller
     
     // TODO: initialize audio controller and init with asset manager
@@ -227,19 +187,11 @@
     // Constantly updating the position of tiles in hand
     _player->getHand().updateTilePositions(_matchScene->getSize());
     
-<<<<<<< HEAD
-    if(_input.didRelease() && !_input.isDown()){
-        cugl::Vec2 prev = _input.getPosition(); //Get our mouse position
-        cugl::Vec2 mousePos = cugl::Scene::screenToWorldCoords(cugl::Vec3(prev));
-        if (_network->getCurrentTurn() == _network->getLocalPid()) {
-            pressTile();
-=======
     // Clicking/Tapping and Dragging logic
     if(_input.didRelease() && !_input.isDown()) {
         cugl::Vec2 initialMousePos = cugl::Scene::screenToWorldCoords(cugl::Vec3(_input.getInitialPosition()));
         if(initialMousePos - mousePos == Vec2(0, 0)) {
             clickedTile(mousePos);
->>>>>>> 17793945
         }
     }
     updateDrag(mousePos, _input.isDown(), _input.didRelease());
@@ -249,156 +201,11 @@
         // Coords of initial click and ending release
         cugl::Vec2 initialMousePos = cugl::Scene::screenToWorldCoords(cugl::Vec3(_input.getInitialPosition()));
         bool releasedInPile = _input.didRelease() && _pileBox.contains(mousePos);
-        
-<<<<<<< HEAD
-        //Start turn by drawing tile to hand
-        if((_input.getKeyPressed() == KeyCode::D && _input.getKeyDown() ) || (tappedPile && initialClickInPile)){
-            if(_player->getHand()._tiles.size() > _player->getHand()._size){
-                CULog("Hand too big");
-                return;
-            }
-            _player->getHand().drawFromPile(_pile, 1, _network->getHostStatus());
-            _network->broadcastTileDrawn(_tileSet->toJson(_tileSet->tilesToJson));
-            _tileSet->clearTilesToJson();
-            
-            if (_pile->getVisibleSize() == 0) {
-                _pile->createPile();
-                _network->broadcastDeckMap(_tileSet->mapToJson());
-                _network->broadcastPileLayer();
-            }
-            else{
-                _network->broadcastDeck(_tileSet->toJson(_tileSet->deck));
-            }
-            if (_player->getHand().isWinningHand()){
-                _gameWin = true;
-            }
-            
-            _player->canDraw = false;
-        }
-            
-        for (auto& tile : _player->getHand()._drawnPile) {
-            tile->setTexture(_assets->get<Texture>(tile->toString()));
-        }
-        
-        if (_player->getHand().isWinningHand()){
-            _gameWin = true;
-        }
-        
-        // ACTION TILE REGION
-        std::shared_ptr<SceneNode> actionTileSection = _assets->get<scene2::SceneNode>("matchscene.gameplayscene.actionSection.up.actionTileSection");
-        cugl::Rect actionTileSectionRect = actionTileSection->getBoundingBox();
-        
-        cugl::Vec2 worldOrigin = actionTileSection->nodeToWorldCoords(Vec2::ZERO);
-        cugl::Rect worldRect(worldOrigin, actionTileSection->getContentSize());
-        
-        // if the screen is tapped and there is a selected tile
-        if(_input.didRelease() && !_player->getHand()._selectedTiles.empty()){
-            
-            // for all selected tiles (must be one)
-            for(auto const& tile : _player->getHand()._selectedTiles){
-                
-                CULog("Tile rect: (%f, %f, %f, %f), Discard area: (%f, %f, %f, %f)",
-                      tile->tileRect.origin.x, tile->tileRect.origin.y,
-                      tile->tileRect.size.width, tile->tileRect.size.height,
-                      actionTileSectionRect.origin.x, actionTileSectionRect.origin.y,
-                      actionTileSectionRect.size.width, actionTileSectionRect.size.height);
-
-                
-                // if this tile is in the discard area
-                if(worldRect.contains(mousePos)){ // tile->tileRect)
-                    
-                    if(tile->getSuit() != TileSet::Tile::Suit::CELESTIAL){
-                        CULog("You must use an action tile here");
-                        continue;
-                    }
-                    CULog("using tile");
-                    applyCelestial(tile->getRank());
-                    
-                    // discard the celestial tile
-                    _player->getHand().discard(tile, _network->getHostStatus());
-                    _player->getHand()._selectedTiles.clear();
-                    CULog("The tile was discarded");
-
-                }
-            }
-=======
         // Drawing (from pile) logic
         if(_pileBox.contains(initialMousePos) && releasedInPile) {
             _matchController.drawTile(_network->getHostStatus());
->>>>>>> 17793945
-        }
-    }
-
-<<<<<<< HEAD
-        if (_input.getKeyPressed() == KeyCode::G && _input.getKeyDown()){
-            if(_player->getHand()._selectedTiles.size() != 1 && _player->getHand()._selectedTiles.size() != 2){
-                CULog("Must have 1 or 2 tiles selected in hand");
-                return;
-            }
-            else if (!_discardPile->getTopTile()){
-                CULog("Must have a tile in the discard pile");
-                return;
-            }
-            
-            //Temporarily add the top tile from the discard pile into selected tiles
-            std::shared_ptr<TileSet::Tile> currDiscardTile = _discardPile->getTopTile();
-            if(_player->getHand()._size == 2 && _player->getHand()._selectedTiles.size() == 1){
-                if(_player->getHand()._selectedTiles[0]->toString() == _discardPile->getTopTile()->toString()){
-                    _gameWin = true;
-                }
-                else{
-                    _player->getHand()._selectedTiles[0]->selected = false;
-                }
-            }
-            _player->getHand()._selectedTiles.push_back(currDiscardTile);
-            
-            if (_player->getHand().isSetValid(_player->getHand()._selectedTiles)) {
-                for(auto const& tile : _player->getHand()._selectedTiles){
-                    if(tile == currDiscardTile){
-                        continue;
-                    }
-                    for(auto it = _player->getHand()._tiles.begin(); it != _player->getHand()._tiles.end();)
-                        if(tile == *it){
-                            it = _player->getHand()._tiles.erase(it);
-                            tile->selected = false;
-                            if (_network->getHostStatus()) {
-                                tile->inHostHand = false;
-                            } else {
-                                tile->inClientHand = false;
-                            }
-                            tile->played = true;
-                            break;
-                        }
-                        else{
-                            it++;
-                        }
-                }
-                _player->getHand()._size -= 2;
-                _player->getHand()._selectedTiles.clear();
-                
-                currDiscardTile->discarded = false;
-                currDiscardTile->played = true;
-                _network->broadcastRemoveDiscard();
-                _player->canExchange = false;
-                
-                discardDrawTile = _discardPile->getTopTile();
-                _discardPile->removeTopTile();
-                _choice = DRAW_DISCARD;
-            }
-            else {
-                CULog("Not a valid set");
-                for(auto const& tile : _player->getHand()._tiles){
-                    if(tile->selected){
-                        tile->selected = false;
-                    }
-                }
-                _player->getHand()._selectedTiles.clear();
-            }
-        }
-    }
-=======
-    
-    
+        }
+    }
 //    if(_discardPile->getTopTile()){
 ////        CULog("%d", _discardPile->getTopTile()->played);
 //    }
@@ -696,7 +503,6 @@
 //            _network->endTurn();
 //        }
 //    }
->>>>>>> 17793945
 }
 
 
@@ -746,7 +552,6 @@
     }
 }
 
-<<<<<<< HEAD
 void GameScene::applyCelestial(TileSet::Tile::Rank type) {
     if (type == TileSet::Tile::Rank::CHAOS) {
         _pile->reshufflePile();
@@ -755,7 +560,6 @@
     }
     
 }
-=======
 //void GameScene::applyAction(std::shared_ptr<TileSet::ActionTile> actionTile) {
 //    _player->getHand().discard(actionTile, _network->getHostStatus());
 //    switch (actionTile->type) {
@@ -787,24 +591,14 @@
 //    }
 //    
 //}
->>>>>>> 17793945
 
 void GameScene::clickedTile(cugl::Vec2 mousePos){
-<<<<<<< HEAD
     // Check if we are dragging a tile - if so, cannot select a tile until released
     if (_draggingTile != nullptr) return;
     
     for(const auto& pair : _tileSet->tileMap){
-        std::shared_ptr<TileSet::Tile> currTile = pair.second;
-        
+        std::shared_ptr<TileSet::Tile> currTile = pair.second;       
         if(currTile->tileRect.contains(mousePos)){
-=======
-    cugl::Vec2 initialMousePos = cugl::Scene::screenToWorldCoords(cugl::Vec3(_input.getInitialPosition()));
-    
-    for(const auto& pair : _tileSet->tileMap){
-        std::shared_ptr<TileSet::Tile> currTile = pair.second;
-        if(currTile->tileRect.contains(mousePos) && currTile->tileRect.contains(initialMousePos)){
->>>>>>> 17793945
             if((_network->getHostStatus() && currTile->inHostHand) || (!_network->getHostStatus() && currTile->inClientHand)) {
                 if(currTile->selected) {
                     auto it = std::find(_player->getHand()._selectedTiles.begin(), _player->getHand()._selectedTiles.end(), currTile);
@@ -896,7 +690,6 @@
     return true;
 }
 
-<<<<<<< HEAD
 void GameScene::pressTile(){
     cugl::Vec2 screenPos = _input.getPosition();
     cugl::Vec2 mousePos = cugl::Scene::screenToWorldCoords(cugl::Vec3(screenPos));
@@ -963,80 +756,6 @@
     }
 }
 
-=======
-
-
-
-
-//void GameScene::pressTile(){
-//    cugl::Vec2 screenPos = _input.getPosition();
-//    cugl::Vec2 mousePos = cugl::Scene::screenToWorldCoords(cugl::Vec3(screenPos));
-//    
-//    // if the player tapped on a tile in the hand.
-//    for (auto & tile : _player->getHand()._tiles) {
-//        if (tile->tileRect.contains(mousePos)) {
-//            // select this tile
-//            CULog("selected a tile");
-//            tile->selected = !tile->selected;
-//            _dragOffset = _draggingTile->pos - mousePos;
-//            _draggingTile->pressed = true;
-//            _draggingTile = tile;
-//            
-//            auto& selected = _player->getHand()._selectedTiles;
-//            auto it = std::find(selected.begin(), selected.end(), tile);
-//            if (tile->selected) {
-//                if (it == selected.end()) selected.push_back(tile);
-//            } else {
-//                if (it != selected.end()) selected.erase(it);
-//            }
-//            
-//        }
-//    }
-//    
-//    
-//    // if the player pressed on the pile
-//    if (_pileBox.contains(mousePos)) {
-//        
-//        if(_player->getHand()._tiles.size() > _player->getHand()._size){
-//            CULog("Hand too big");
-//        }
-//        _player->getHand().drawFromPile(_pile, 1, _network->getHostStatus());
-//        _network->broadcastTileDrawn(_tileSet->toJson(_tileSet->tilesToJson));
-//        _tileSet->clearTilesToJson();
-//        _network->broadcastDeck(_tileSet->toJson(_tileSet->deck));
-//        if (_player->getHand().isWinningHand()){
-//            _gameWin = true;
-//        }
-//        _player->canDraw = false;
-//    }
-//    
-//    // does it work for the pile? -- no?
-//    for (auto& row : _pile->_pile) {
-//        for (auto& tile : row) {
-//            if (tile && tile->tileRect.contains(mousePos)) {
-//                CULog("Selected a tile in pile");
-//                
-//                tile->selected = !tile->selected;
-//                _draggingTile = tile;
-//                _dragOffset = tile->pos - mousePos;
-//                tile->pressed = true;
-//                
-//                auto& selected = _player->getHand()._selectedTiles;
-//                auto it = std::find(selected.begin(), selected.end(), tile);
-//                if (tile->selected) {
-//                    if (it == selected.end()) selected.push_back(tile);
-//                } else {
-//                    if (it != selected.end()) selected.erase(it);
-//                }
-//                
-//            
-//            }
-//        }
-//    }
-//}
-//
->>>>>>> 17793945
-
 void GameScene::dragTile(){
     
     if (!_draggingTile) return;
