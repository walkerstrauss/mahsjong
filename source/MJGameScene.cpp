--- conflicted
+++ resolved
@@ -232,23 +232,18 @@
     _input.readInput();
     _input.update();
     
-<<<<<<< HEAD
+
     cugl::Vec2 mousePos = cugl::Scene::screenToWorldCoords(cugl::Vec3(_input.getPosition()));
-     
-=======
-
-     cugl::Vec2 mousePos = cugl::Scene::screenToWorldCoords(cugl::Vec3(_input.getPosition()));
     // Determine if the mouse is held down or was just released.
->>>>>>> d25dd826
     bool isMouseDown = _input.isDown();
     bool isMouseReleased = _input.didRelease();
     
     // Update the player's drag state.
-<<<<<<< HEAD
-    _player->updateDrag(mousePos, isMouseDown, isMouseReleased);
-=======
-    updateDrag(mousePos, isMouseDown, isMouseReleased);
->>>>>>> d25dd826
+    
+    
+    
+    
+
     _player->getHand().updateTilePositions(_matchScene->getSize());
 
     if (_network->getStatus() == NetworkController::Status::DECK) {
@@ -308,6 +303,8 @@
         }
     }
     
+    updateDrag(mousePos, isMouseDown, isMouseReleased);
+    
     // If input is still being held, update tile dragging
     //if (_input.isDown() && _draggingTile) {
     //    dragTile();   // Handle dragging motion
@@ -328,6 +325,7 @@
        //     discardTile(); // Maybe this is where it's discarding the whole hand
        // }
         
+    
         
         cugl::Vec2 mousePos = cugl::Scene::screenToWorldCoords(cugl::Vec3(_input.getPosition()));
         bool tappedPile = _input.didRelease() && _pileBox.contains(mousePos);
@@ -376,6 +374,87 @@
         if (_player->getHand().isWinningHand()){
             _gameWin = true;
         }
+        
+        
+        // DISCARD REGION
+        // if the screen is tapped and there is a selected tile
+        if(_input.didRelease() && !_player->getHand()._selectedTiles.empty()){
+            
+            // for all selected tiles (must be one)
+            for(auto const& tile : _player->getHand()._selectedTiles){
+                
+                CULog("Tile rect: (%f, %f, %f, %f), Discard area: (%f, %f, %f, %f)",
+                      tile->tileRect.origin.x, tile->tileRect.origin.y,
+                      tile->tileRect.size.width, tile->tileRect.size.height,
+                      discardArea.origin.x, discardArea.origin.y,
+                      discardArea.size.width, discardArea.size.height);
+                
+                // if this tile is in the discard area
+                if(discardArea.contains(mousePos)){ // tile->tileRect)
+                    
+                    if(!(_player->getHand()._tiles.size()>13)){
+                        CULog("You can't discard if you have less than 14 tiles");
+                        continue;
+                    }
+                    
+                    if(tile->getRank() == TileSet::Tile::Rank::ACTION){
+                        CULog("You can't discard an action tile");
+                        continue;
+                    }
+                    // discard the tile
+                    _player->getHand().discard(tile, _network->getHostStatus());
+                    _player->getHand()._selectedTiles.clear();
+                    CULog("The tile was discarded");
+
+                }
+            }
+        }
+        
+        // ACTION TILE REGION
+        std::shared_ptr<SceneNode> actionTileSection = _assets->get<scene2::SceneNode>("matchscene.gameplayscene.actionSection.up.actionTileSection");
+        cugl::Rect actionTileSectionRect = actionTileSection->getBoundingBox();
+        
+        cugl::Vec2 worldOrigin = actionTileSection->nodeToWorldCoords(Vec2::ZERO);
+        cugl::Rect worldRect(worldOrigin, actionTileSection->getContentSize());
+        
+        // if the screen is tapped and there is a selected tile
+        if(_input.didRelease() && !_player->getHand()._selectedTiles.empty()){
+            
+            // for all selected tiles (must be one)
+            for(auto const& tile : _player->getHand()._selectedTiles){
+                
+                CULog("Tile rect: (%f, %f, %f, %f), Discard area: (%f, %f, %f, %f)",
+                      tile->tileRect.origin.x, tile->tileRect.origin.y,
+                      tile->tileRect.size.width, tile->tileRect.size.height,
+                      actionTileSectionRect.origin.x, actionTileSectionRect.origin.y,
+                      actionTileSectionRect.size.width, actionTileSectionRect.size.height);
+
+                
+                // if this tile is in the discard area
+                if(worldRect.contains(mousePos)){ // tile->tileRect)
+                    
+                    if(tile->getRank() != TileSet::Tile::Rank::ACTION){
+                        CULog("You must use an action tile here");
+                        continue;
+                    }
+                    
+                    // activate the action tile
+                    std::shared_ptr<TileSet::ActionTile> actionTile =
+                        std::static_pointer_cast<TileSet::ActionTile>(
+                            std::const_pointer_cast<TileSet::Tile>(tile));
+                    applyAction(actionTile);
+ 
+                    
+                    // discard the action tile
+                    _player->getHand().discard(tile, _network->getHostStatus());
+                    _player->getHand()._selectedTiles.clear();
+                    CULog("The tile was discarded");
+
+                }
+            }
+        }
+
+
         if (_input.getKeyPressed() == KeyCode::G && _input.getKeyDown()){
             if(_player->getHand()._selectedTiles.size() != 1 && _player->getHand()._selectedTiles.size() != 2){
                 CULog("Must have 1 or 2 tiles selected in hand");
@@ -482,7 +561,7 @@
         
         
 //
-        if (_input.getKeyPressed() == KeyCode::N && _input.getKeyDown()) {
+        if ((_input.getKeyPressed() == KeyCode::N && _input.getKeyDown())) {
             if(_player->canDraw && _player->canExchange){
                 CULog("Must perform a draw from pile or discard first");
                 return;
@@ -798,15 +877,11 @@
 }
 
 void GameScene::releaseTile() {
-<<<<<<< HEAD
 
     if (_draggingTile) {
         _draggingTile->pressed = false;
         _draggingTile = nullptr;
-=======
-    // finalize tile if needed
-    // e.g. snap to discard region, check if in the right place
-    _draggingTile = nullptr;
+    }
 }
 
 void GameScene::updateDrag(const cugl::Vec2& mousePos, bool mouseDown, bool mouseReleased) {
@@ -820,11 +895,9 @@
             if (_draggingTile) {
                 _originalTilePos = _draggingTile->pos;
                 _dragOffset = _draggingTile->pos - mousePos;
-                _draggingTile->selected = true;
-                _player->getHand()._selectedTiles.push_back(_draggingTile);
-
-                CULog("After push, selected tile count: %d", (int)_player->getHand()._selectedTiles.size());
-                CULog("Tile selected at %f, %f with offset %f, %f", mousePos.x, mousePos.y, _dragOffset.x, _dragOffset.y);
+                // Removed: _player->getHand()._selectedTiles.push_back(_draggingTile);
+                CULog("Tile selected at %f, %f with offset %f, %f",
+                    mousePos.x, mousePos.y, _dragOffset.x, _dragOffset.y);
             }
             else {
                 CULog("No tile found at %f, %f", mousePos.x, mousePos.y);
@@ -845,37 +918,28 @@
     if (mouseReleased) {
         if (_dragInitiated) {
             float distance = (mousePos - _dragStartPos).length();
+            CULog("Distance: %f", distance);
             if (distance > DRAG_THRESHOLD) {
-                if (shouldReturn) {
-                    // Snap back to original position.
-                    _draggingTile->pos = _originalTilePos;
-                    _draggingTile->tileRect.origin = _originalTilePos;
-                    CULog("Tile snapped back to original position");
+                if (_draggingTile) { // Only access _draggingTile if it's not null
+                    if (shouldReturn) {
+                        // Snap back to original position.
+                        _draggingTile->pos = _originalTilePos;
+                        _draggingTile->tileRect.origin = _originalTilePos;
+                        CULog("Tile snapped back to original position");
+                    }
+                    else {
+                        CULog("Tile dropped at new valid position");
+                    }
                 }
                 else {
-                    CULog("Tile dropped at new valid position");
-                }
-                if (_draggingTile) {
-                    _draggingTile->selected = false;
-                    _player->getHand()._selectedTiles.clear();
-
-                    CULog("Drag ended, tile dropped");
-                }
-            }
-            else {
-                clickedTile(mousePos);
-                CULog("Click registered instead of drag");
-            }
-        }
-        if (_draggingTile) {
-            CULog("Selected tile count: %d", (int)_player->getHand()._selectedTiles.size());
-            _draggingTile->selected = false;
-            _player->getHand()._selectedTiles.clear();
-
-        }
+                    CULog("No tile was being dragged on release");
+                }
+            }
+            // Removed clicking logic branch.
+        }
+        // Removed any cleanup of selected tiles.
         _dragInitiated = false;
         _originalTilePos = cugl::Vec2::ZERO;
         releaseTile();
->>>>>>> d25dd826
     }
 }