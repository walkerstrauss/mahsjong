--- conflicted
+++ resolved
@@ -350,12 +350,9 @@
 
     initPlayerGuide();
     updateTurnIndicators();
-<<<<<<< HEAD
+
     initOpponentSpriteNodes();
-=======
-    
-    
->>>>>>> 0e8068ba
+
     return true;
 }
 
