//
//  MJApp.cpp
//  Mahsjong
//
//  Created by Patrick Choo on 2/17/25.
//

#include "MJApp.h"

using namespace cugl;
using namespace cugl::graphics;
using namespace cugl::audio;
using namespace cugl::scene2;


#pragma mark -
#pragma mark Gameplay Control

/**
 * The method called after OpenGL is initialized, but before the application
 *
 * This is the method in which all user-defined program initialization should take place.
 * You should not create a new init() method.
 */
void MahsJongApp::onStartup() {
    _assets = AssetManager::alloc();
    _batch = SpriteBatch::alloc();
    auto cam = OrthographicCamera::alloc(getDisplaySize());
    
#ifdef CU_TOUCH_SCREEN
    Input::activate<Touchscreen>();
#else
    Input::activate<Mouse>();
    Input::get<Mouse>()->setPointerAwareness(Mouse::PointerAwareness::DRAG);

#endif
    Input::activate<Keyboard>();
    Input::activate<TextInput>();
    
    _assets->attach<Texture>(TextureLoader::alloc()->getHook());
    _assets->attach<Sound>(SoundLoader::alloc()->getHook());
    _assets->attach<Font>(FontLoader::alloc()->getHook());
    _assets->attach<JsonValue>(JsonLoader::alloc()->getHook());
    _assets->attach<WidgetValue>(WidgetLoader::alloc()->getHook());
    _assets->attach<Button>(WidgetLoader::alloc()->getHook());
    _assets->attach<scene2::SceneNode>(Scene2Loader::alloc()->getHook());
    _assets->loadDirectory("json/loading.json");

    //Create a "loading" screen
    _scene = State::LOAD;
    _loading.init(_assets, "json/assets.json");
    _loading.setSpriteBatch(_batch);
    
    _loading.start();
    AudioEngine::start();
    netcode::NetworkLayer::start(netcode::NetworkLayer::Log::INFO);
//    _network = NetworkController();
    Application::onStartup(); //YOU MUST END with call to parent
};

/**
 * The method called when the application is ready to quit.
 *
 * This is the method to dispose of all resources allocated by this
 * application. As a rule of thumb, everything created in onStartup() should
 * be deleted here
 */
void MahsJongApp::onShutdown() {
    _loading.dispose();
    _gameplay.dispose();
    _hostgame.dispose();
    _joingame.dispose();
    _settings.dispose();
    _assets = nullptr;
    _batch = nullptr;
    
#ifdef CU_MOBILE
    Input::deactivate<Touchscreen>();
#else
    Input::deactivate<Mouse>();
#endif
    Input::deactivate<Keyboard>();
    Input::deactivate<TextInput>();
    netcode::NetworkLayer::stop();
    AudioEngine::stop();
    Application::onShutdown(); // YOU MUST END with call to parent 
}

/**
 * The method called to update the application data.
 *
 * This is your core loop and should be replaced with your custom implementation.
 * This method should contain any code that is not an OpenGL call.
 *
 * When overriding this method, you do not need to call the parent method
 * at all. The default implmentation does nothing.
 *
 * @param timestep  The amount of time (in seconds) since the last frame
 */
void MahsJongApp::update(float timestep) {
    if (_network) {
        _network->update(timestep);
    }
    switch (_scene) {
        case LOAD:
            updateLoadingScene(timestep);
            break;
        case MENU:
            _assets->loadDirectory("json/assets.json");
            updateGameScene(timestep);
            break;
        case HOST:
            updateHostScene(timestep);
            break;
        case CLIENT:
            updateClientScene(timestep);
            break;
        case GAME:
            updateGameScene(timestep);
            break;
        case SETTINGS:
            _settings.update(timestep);
            break;
    }
}

/**
* The method called to draw the application to the screen.
*
* This is your core loop and should be replaced with your custom implementation.
* This method should OpenGL and related drawing calls.
*
* When overriding this method, you do not need to call the parent method
* at all. The default implmentation does nothing.
*/
void MahsJongApp::draw() {
   switch (_scene) {
       case LOAD:
           _loading.render();
           break;
       case MENU:
           _gameplay.render();
           break;
       case HOST:
           _hostgame.render();
           break;
       case CLIENT:
           _joingame.render();
           break;
       case GAME:
           _gameplay.render();
           break;
       case SETTINGS:
           _settings.render();
           break;
   }
}

/**
* Inidividualized update method for the loading scene.
*
* This method keeps the primary {@link #update} from being a mess of switch
* statements. It also handles the transition logic from the loading scene.
*
* @param timestep  The amount of time (in seconds) since the last frame
*/
void MahsJongApp::updateLoadingScene(float timestep) {
   if (_loading.isActive()) {
       _loading.update(timestep);
   } else {
       _loading.dispose(); // Permanently disables the input listeners in this mode
       _network = std::make_shared<NetworkController>();
       _network->init(_assets);
       _mainmenu.init(_assets);
       _mainmenu.setSpriteBatch(_batch);
<<<<<<< HEAD
       _mainmenu.settingsbutton->addListener([this](const std::string& name, bool down){
           if (!down){
               _settings.setActive(true);
               _mainmenu.setActive(false);
               _scene = State::SETTINGS;
           }
       });
       _hostgame.init(_assets);
=======
       _hostgame.init(_assets, _network);
>>>>>>> 48a8bad0
       _hostgame.setSpriteBatch(_batch);
       _joingame.init(_assets, _network);
       _joingame.setSpriteBatch(_batch);
       _gameplay.init(_assets, _network);
       _gameplay.setSpriteBatch(_batch);
<<<<<<< HEAD
       _networkController.addObserver(_gameplay);
       _settings.init(_assets);
       _settings.setSpriteBatch(_batch);
       _settings.exitKey = _settings.exitBtn->addListener([this](const std::string& name, bool down){
           if (!down){
               _mainmenu.setActive(true);
               _settings.setActive(false);
               _scene = State::MENU;
           }
       });
=======
>>>>>>> 48a8bad0

       _gameplay.setActive(true);
       _scene = State::MENU;
   }
}


/**
* Inidividualized update method for the menu scene.
*
* This method keeps the primary {@link #update} from being a mess of switch
* statements. It also handles the transition logic from the menu scene.
*
* @param timestep  The amount of time (in seconds) since the last frame
*/
void MahsJongApp::updateMenuScene(float timestep) {
   _mainmenu.update(timestep);
   switch (_mainmenu.getChoice()) {
       case MenuScene::Choice::HOST:
           _mainmenu.setActive(false);
           _hostgame.setActive(true);
           _scene = State::HOST;
           break;
       case MenuScene::Choice::JOIN:
           _mainmenu.setActive(false);
           _joingame.setActive(true);
           _scene = State::CLIENT;
           break;
       case MenuScene::Choice::NONE:
           // DO NOTHING
           break;
   }
}

/**
 * Individualized update method for the host scene.
 *
 * This method keeps the primary {@link #update} from being a mess of switch
 * statements. It also handles the transition logic from the host scene.
 *
 * @param timestep  The amount of time (in seconds) since the last frame
 */
void MahsJongApp::updateHostScene(float timestep) {
    _hostgame.update(timestep);
    
    if(_hostgame.getBackClicked()){
        _scene = MENU;
        _hostgame.setActive(false);
        _mainmenu.setActive(true);
    } else if (_network->getStatus() == NetworkController::Status::START) {
        _hostgame.setActive(false);
        _gameplay.setActive(true);
        _scene = State::GAME;
    } else if (_network->getStatus() == NetworkController::Status::NETERROR) {
        _scene = MENU;
        _network->disconnect();
        _hostgame.setActive(false);
        _mainmenu.setActive(true);
        _gameplay.dispose();
    }
}
/**
* Inidividualized update method for the client scene.
*
* This method keeps the primary {@link #update} from being a mess of switch
* statements. It also handles the transition logic from the client scene.
*
* @param timestep  The amount of time (in seconds) since the last frame
*/
void MahsJongApp::updateClientScene(float timestep) {
    _joingame.update(timestep);

    if(_joingame.getBackClicked()){
        _scene = MENU;
        _joingame.setActive(false);
        _mainmenu.setActive(true);
    } else if (_network->getStatus() == NetworkController::Status::START) {
        _joingame.setActive(false);
        _gameplay.setActive(true);
        _scene = GAME;
    }
    else if (_network->getStatus() == NetworkController::Status::NETERROR) {
        _network->disconnect();
        _joingame.setActive(false);
        _mainmenu.setActive(true);
        _gameplay.dispose();
        _scene = MENU;
    }
}

/**
 * Inidividualized update method for the game scene.
 *
 * This method keeps the primary {@link #update} from being a mess of switch
 * statements. It also handles the transition logic from the game scene.
 *
 * @param timestep  The amount of time (in seconds) since the last frame
 */
void MahsJongApp::updateGameScene(float timestep) {
    _gameplay.update(timestep);
    if (_gameplay.didQuit()) {
        _gameplay.setActive(false);
        _mainmenu.setActive(true);
        _gameplay.disconnect();
        _scene = State::MENU;
    }
}

<|MERGE_RESOLUTION|>--- conflicted
+++ resolved
@@ -173,7 +173,6 @@
        _network->init(_assets);
        _mainmenu.init(_assets);
        _mainmenu.setSpriteBatch(_batch);
-<<<<<<< HEAD
        _mainmenu.settingsbutton->addListener([this](const std::string& name, bool down){
            if (!down){
                _settings.setActive(true);
@@ -182,16 +181,11 @@
            }
        });
        _hostgame.init(_assets);
-=======
-       _hostgame.init(_assets, _network);
->>>>>>> 48a8bad0
        _hostgame.setSpriteBatch(_batch);
        _joingame.init(_assets, _network);
        _joingame.setSpriteBatch(_batch);
        _gameplay.init(_assets, _network);
        _gameplay.setSpriteBatch(_batch);
-<<<<<<< HEAD
-       _networkController.addObserver(_gameplay);
        _settings.init(_assets);
        _settings.setSpriteBatch(_batch);
        _settings.exitKey = _settings.exitBtn->addListener([this](const std::string& name, bool down){
@@ -201,8 +195,6 @@
                _scene = State::MENU;
            }
        });
-=======
->>>>>>> 48a8bad0
 
        _gameplay.setActive(true);
        _scene = State::MENU;
