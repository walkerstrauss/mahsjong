--- conflicted
+++ resolved
@@ -37,15 +37,8 @@
     _assets->attach<Font>(FontLoader::alloc()->getHook());
     _assets->attach<JsonValue>(JsonLoader::alloc()->getHook());
     _assets->attach<WidgetValue>(WidgetLoader::alloc()->getHook());
-<<<<<<< HEAD
     _assets->attach<Button>(WidgetLoader::alloc()->getHook());
-    
-    // Needed for loading screen
-    _sceneLoader = Scene2Loader::alloc();
-    _assets->attach<scene2::SceneNode>(_sceneLoader->getHook());
-=======
     _assets->attach<scene2::SceneNode>(Scene2Loader::alloc()->getHook());
->>>>>>> ce4b30a6
     _assets->loadDirectory("json/loading.json");
 
     //Create a "loading" screen
@@ -96,7 +89,6 @@
  * @param timestep  The amount of time (in seconds) since the last frame
  */
 void MahsJongApp::update(float timestep) {
-<<<<<<< HEAD
     if(!_loaded && _loading.isActive()) {
         _loading.update(0.01f);
     } else if (!_loaded) {
@@ -136,36 +128,6 @@
     }
 }
 
-/** The method called to draw the appplication to the screen */
-void MahsJongApp::draw(){
-    if (!_loaded){
-        _loading.render();
-    } else {
-        _matchScene->render();
-    }
-=======
-    // Normally we would make things cleaner than all these if statements.
-    // But the logic is
-    switch (_scene) {
-        case LOAD:
-            updateLoadingScene(timestep);
-            break;
-        case MENU:
-            updateMenuScene(timestep);
-            break;
-        case HOST:
-            updateHostScene(timestep);
-            break;
-        case CLIENT:
-            updateClientScene(timestep);
-            break;
-        case GAME:
-            updateGameScene(timestep);
-            break;
-    }
-}
-
-
 /**
 * The method called to draw the application to the screen.
 *
@@ -193,7 +155,6 @@
            _gameplay.render();
            break;
    }
->>>>>>> ce4b30a6
 }
 
 /**
