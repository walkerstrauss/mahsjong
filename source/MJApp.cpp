--- conflicted
+++ resolved
@@ -42,15 +42,8 @@
     _assets->attach<Font>(FontLoader::alloc()->getHook());
     _assets->attach<JsonValue>(JsonLoader::alloc()->getHook());
     _assets->attach<WidgetValue>(WidgetLoader::alloc()->getHook());
-<<<<<<< HEAD
-    
-    // Needed for loading screen
-    _sceneLoader = Scene2Loader::alloc();
-    _assets->attach<scene2::SceneNode>(_sceneLoader->getHook());
-=======
     _assets->attach<Button>(WidgetLoader::alloc()->getHook());
     _assets->attach<scene2::SceneNode>(Scene2Loader::alloc()->getHook());
->>>>>>> 90214cb5
     _assets->loadDirectory("json/loading.json");
 
     //Create a "loading" screen
@@ -106,61 +99,8 @@
  * @param timestep  The amount of time (in seconds) since the last frame
  */
 void MahsJongApp::update(float timestep) {
-<<<<<<< HEAD
-    if(!_loaded && _loading.isActive()) {
-        _loading.update(0.01f);
-    } else if (!_loaded) {
-        _loading.dispose(); // Disables the input listeners in this mode
-        _assets->attach<Button>(Scene2Loader::alloc()->getHook());
-        _assets->loadDirectory("json/assets.json");
-        
-        
-        _matchScene = std::make_shared<scene2::Scene2>();
-        if (!_matchScene->init()) {
-            std::cerr << "Scene2 initialization failed!" << std::endl;
-            // Handle failure (return, break, or handle error state)
-        }
-        std::shared_ptr<scene2::SceneNode> node = _assets->get<scene2::SceneNode>("matchscene");
-        node->setVisible(true);
-        auto texture = _assets->get<Texture>("background_gameplay");
-        if (texture == nullptr) {
-            CULog("Failed to load background texture!");
-        } else {
-            CULog("Background texture loaded successfully.");
-        }
-        std::shared_ptr<scene2::SceneNode> childNode = node->getChild(0);
-        if (childNode) {
-            // Now you can manipulate or render the child node
-            CULog("Child node position: (%f, %f)", childNode->getPosition().x, childNode->getPosition().y);
-        }
-        node->doLayout();
-        _matchScene->addChild(node);
-        CULog("Scenenode position: (%f, %f)", node->getPosition().x, node->getPosition().y);
-        _matchScene->setSpriteBatch(_batch);
-        _matchScene->setActive(true);
-        
-        _discardBtn = std::dynamic_pointer_cast<Button>(childNode->getChildByName("discard"));
-        CULog(_discardBtn->getName().c_str());
-        if (_discardBtn){
-            _discardBtn->addListener([this](const std::string& name, bool down){
-                CULog("pressed");
-                if (!down){
-                    CULog("discard");
-                    // Handle discard
-                }
-            });
-        } else {
-            CULog("no discard");
-        }
-        _discardBtn->activate();
-        _loaded = true;
-    } else {
-//        _gameplay.update(timestep);
-        return;
-=======
     if (_network) {
         _network->update(timestep);
->>>>>>> 90214cb5
     }
     switch (_scene) {
         case LOAD:
