--- conflicted
+++ resolved
@@ -1484,7 +1484,6 @@
         },
         "Rat": {
             "type": "sample",
-<<<<<<< HEAD
             "file": "sounds/action/win/win.wav"
         },
         "bgm": {
@@ -1496,7 +1495,7 @@
             "type": "sample",
             "file": "sounds/music/menu.mp3",
             "stream": true
-=======
+
             "file": "sounds/Rat.wav"
 
         },
@@ -1578,7 +1577,7 @@
         "Done": {
             "type": "sample",
             "file": "sounds/Done.wav"
->>>>>>> dca8d8f1
+
         }
     }
 }