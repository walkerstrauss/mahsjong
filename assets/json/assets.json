--- conflicted
+++ resolved
@@ -210,13 +210,12 @@
         "rat of celestial": {
           "file": "textures/celestialHand/rat_hand.png"
         },
-<<<<<<< HEAD
         "dragon of celestial": {
           "file": "textures/celestialHand/dragon_hand.png"
         },
         "pig of celestial": {
           "file": "textures/celestialHand/pig_hand.png"
-=======
+        },
         "ox of celestial info": {
             "file": "textures/hover/ox.png"
         },
@@ -234,7 +233,6 @@
         },
         "rat of celestial info": {
           "file": "textures/hover/rat.png"
->>>>>>> c6c499fe
         },
         "background": {
             "file": "textures/landing/background.png"
