--- conflicted
+++ resolved
@@ -1071,17 +1071,7 @@
         "tu11": {
             "file": "textures/tutorial/tu11.png"
         },
-<<<<<<< HEAD
-        "button_back":{
-=======
-        "tu12": {
-            "file": "textures/tutorial/tu12.png"
-        },
-        "tu13": {
-            "file": "textures/tutorial/tu13.png"
-        },
         "button_back": {
->>>>>>> 987fedf3
             "file": "textures/tutorial/button_back.png"
         },
         "button_exit": {
@@ -1128,6 +1118,9 @@
         },
         "drew-try-discard": {
             "file": "textures/gameplay/drew-try-discard.png"
+        },
+        "hand_overfull": {
+            "file": "textures/gameplay/hand_overfull.png"
         },
         "pig-fail": {
             "file": "textures/gameplay/pig-fail.png"
@@ -1547,11 +1540,9 @@
         "client3Scene": "widgets/scene/client3Scene.json",
         "infoscene": "widgets/scene/infoScene1.json",
         "tutorialScene": "widgets/scene/tutorialScene.json",
-<<<<<<< HEAD
-        "scoretiescene":"widgets/scene/scoretiescene.json"
-=======
+        "scoretiescene":"widgets/scene/scoretiescene.json",
         "tutScene":"widgets/scene/tutScene.json"
->>>>>>> 987fedf3
+
     },
     "jsons": {
         "server": "json/server.json",
