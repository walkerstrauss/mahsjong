{
    "variables": { "size": [ "data", "size" ] },
    "contents": {
        "type": "Node",
        "format": {
            "type": "Anchored"
        },
        "data": {
            "anchor": [
                0,
                0
            ],
            "size": [
                874,
                402
            ],
            "angle": 0,
            "position": [
                0,
                0
            ],
            "visible": true
        },
        "children": {
            "gameplay-background": {
                "type": "Image",
                "data": {
                    "texture": "gameplay-background",
                    "anchor": [
                        0.5,
                        0.5
                    ],
                    "size": [
                        874,
                        402
                    ],
                    "angle": 0,
                    "position": [
                        0,
                        0
                    ],
                    "visible": true
                },
                "layout": {
                    "x_anchor": "fill",
                    "y_anchor": "fill",
                    "absolute": false,
                    "x_offset": 0,
                    "y_offset": 0
                }
            },
            "drag-to-discard-tile": {
                "type": "Image",
                "data": {
                    "texture": "drag-to-discard-tile",
                    "anchor": [
                        0.5,
                        0.5
                    ],
                    "size": [
                        1186.51,
                        350
                    ],
                    "angle": 0,
                    "position": [
                        348,
                        601
                    ],
                    "visible": false
                },
                "layout": {
                    "x_anchor": "left",
                    "y_anchor": "top",
                    "absolute": false,
                    "x_offset": 0.5,
                    "y_offset": -0.43
                }
            },
            "drag-to-trade": {
                "type": "Image",
                "data": {
                    "texture": "drag-to-trade",
                    "anchor": [
                        0.5,
                        0.5
                    ],
                    "size": [
                        1186.51,
                        350
                    ],
                    "angle": 0,
                    "position": [
                        348,
                        601
                    ],
                    "visible": false
                },
                "layout": {
                    "x_anchor": "left",
                    "y_anchor": "top",
                    "absolute": false,
                    "x_offset": 0.5,
                    "y_offset": -0.43
                }
            },
            "discard-or-play-to-end": {
                "type": "Image",
                "data": {
                    "texture": "discard-or-play-to-end",
                    "anchor": [
                        0.5,
                        0.5
                    ],
                    "size": [
                        600,
                        100
                    ],
                    "angle": 0,
                    "position": [
                        348,
                        601
                    ],
                    "visible": false
                },
                "layout": {
                    "x_anchor": "left",
                    "y_anchor": "top",
                    "absolute": false,
                    "x_offset": 0.5,
                    "y_offset": -0.5
                }
            },
            "discard-to-end": {
                "type": "Image",
                "data": {
                    "texture": "discard-to-end",
                    "anchor": [
                        0.5,
                        0.5
                    ],
                    "size": [
                        600,
                        100
                    ],
                    "angle": 0,
                    "position": [
                        348,
                        601
                    ],
                    "visible": false
                },
                "layout": {
                    "x_anchor": "left",
                    "y_anchor": "top",
                    "absolute": false,
                    "x_offset": 0.5,
                    "y_offset": -0.5
                }
            },
            "pig-fail": {
                "type": "Image",
                "data": {
                    "texture": "pig-fail",
                    "anchor": [
                        0.5,
                        0.5
                    ],
                    "size": [
                        600,
                        100
                    ],
                    "angle": 0,
                    "position": [
                        348,
                        601
                    ],
                    "visible": false
                },
                "layout": {
                    "x_anchor": "left",
                    "y_anchor": "top",
                    "absolute": false,
                    "x_offset": 0.5,
                    "y_offset": -0.5
                }
            },
            "invalid": {
                "type": "Image",
                "data": {
                    "texture": "invalid",
                    "anchor": [
                        0.5,
                        0.5
                    ],
                    "size": [
                        450,
                        75
                    ],
                    "angle": 0,
                    "position": [
                        348,
                        601
                    ],
                    "visible": false
                },
                "layout": {
                    "x_anchor": "left",
                    "y_anchor": "top",
                    "absolute": false,
                    "x_offset": 0.5,
                    "y_offset": -0.5
                }
            },
            "valid": {
                "type": "Image",
                "data": {
                    "texture": "valid",
                    "anchor": [
                        0.5,
                        0.5
                    ],
                    "size": [
                        450,
                        75
                    ],
                    "angle": 0,
                    "position": [
                        348,
                        601
                    ],
                    "visible": false
                },
                "layout": {
                    "x_anchor": "left",
                    "y_anchor": "top",
                    "absolute": false,
                    "x_offset": 0.5,
                    "y_offset": -0.5
                }
            },
            "must-discard-play": {
                "type": "Image",
                "data": {
                    "texture": "must-discard-play",
                    "anchor": [
                        0.5,
                        0.5
                    ],
                    "size": [
                        600,
                        100
                    ],
                    "angle": 0,
                    "position": [
                        348,
                        601
                    ],
                    "visible": false
                },
                "layout": {
                    "x_anchor": "left",
                    "y_anchor": "top",
                    "absolute": false,
                    "x_offset": 0.5,
                    "y_offset": -0.5
                }
            },
            "must-draw-discard": {
                "type": "Image",
                "data": {
                    "texture": "must-draw-discard",
                    "anchor": [
                        0.5,
                        0.5
                    ],
                    "size": [
                        600,
                        100
                    ],
                    "angle": 0,
                    "position": [
                        348,
                        601
                    ],
                    "visible": false
                },
                "layout": {
                    "x_anchor": "left",
                    "y_anchor": "top",
                    "absolute": false,
                    "x_offset": 0.5,
                    "y_offset": -0.5
                }
            },
            "must-draw-play": {
                "type": "Image",
                "data": {
                    "texture": "must-draw-play",
                    "anchor": [
                        0.5,
                        0.5
                    ],
                    "size": [
                        600,
                        100
                    ],
                    "angle": 0,
                    "position": [
                        348,
                        601
                    ],
                    "visible": false
                },
                "layout": {
                    "x_anchor": "left",
                    "y_anchor": "top",
                    "absolute": false,
                    "x_offset": 0.5,
                    "y_offset": -0.5
                }
            },
            "not-your-turn": {
                "type": "Image",
                "data": {
                    "texture": "not-your-turn",
                    "anchor": [
                        0.5,
                        0.5
                    ],
                    "size": [
                        600,
                        100
                    ],
                    "angle": 0,
                    "position": [
                        348,
                        601
                    ],
                    "visible": false
                },
                "layout": {
                    "x_anchor": "left",
                    "y_anchor": "top",
                    "absolute": false,
                    "x_offset": 0.5,
                    "y_offset": -0.5
                }
            },
            "start-your-turn1": {
                "type": "Image",
                "data": {
                    "texture": "start-your-turn1",
                    "anchor": [
                        0.5,
                        0.5
                    ],
                    "size": [
                        600,
                        100
                    ],
                    "angle": 0,
                    "position": [
                        348,
                        601
                    ],
                    "visible": false
                },
                "layout": {
                    "x_anchor": "left",
                    "y_anchor": "top",
                    "absolute": false,
                    "x_offset": 0.5,
                    "y_offset": -0.5
                }
            },
            "start-your-turn2": {
                "type": "Image",
                "data": {
                    "texture": "start-your-turn2",
                    "anchor": [
                        0.5,
                        0.5
                    ],
                    "size": [
                        800,
                        100
                    ],
                    "angle": 0,
                    "position": [
                        348,
                        601
                    ],
                    "visible": false
                },
                "layout": {
                    "x_anchor": "left",
                    "y_anchor": "top",
                    "absolute": false,
                    "x_offset": 0.5,
                    "y_offset": -0.5
                }
            },
            "drew-try-play": {
                "type": "Image",
                "data": {
                    "texture": "drew-try-play",
                    "anchor": [
                        0.5,
                        0.5
                    ],
                    "size": [
                        800,
                        100
                    ],
                    "angle": 0,
                    "position": [
                        348,
                        601
                    ],
                    "visible": false
                },
                "layout": {
                    "x_anchor": "left",
                    "y_anchor": "top",
                    "absolute": false,
                    "x_offset": 0.5,
                    "y_offset": -0.5
                }
            },
            "drew-try-discard": {
                "type": "Image",
                "data": {
                    "texture": "drew-try-discard",
                    "anchor": [
                        0.5,
                        0.5
                    ],
                    "size": [
                        800,
                        100
                    ],
                    "angle": 0,
                    "position": [
                        348,
                        601
                    ],
                    "visible": false
                },
                "layout": {
                    "x_anchor": "left",
                    "y_anchor": "top",
                    "absolute": false,
                    "x_offset": 0.5,
                    "y_offset": -0.5
                }
            },
            "play-area": {
                "type": "Image",
                "data": {
                    "texture": "play-area",
                    "anchor": [
                        0.5,
                        0.5
                    ],
                    "size": [
                        1186.51,
                        350
                    ],
                    "angle": 0,
                    "position": [
                        348,
                        601
                    ],
                    "visible": false
                },
                "layout": {
                    "x_anchor": "left",
                    "y_anchor": "top",
                    "absolute": false,
                    "x_offset": 0.5,
                    "y_offset": -0.43
                }
            },
            "playSetButton": {
                "type": "Button",
                "format": {
                    "type": "Anchored"
                },
                "data": {
                    "anchor": [
                        0,
                        1
                    ],
                    "size": [
                        128,
                        64
                    ],
                    "angle": 0,
                    "position": [
                        840,
                        349
                    ],
                    "visible": true,
                    "upnode": "up"
                },
                "children": {
                    "up": {
                        "type": "Node",
                        "format": {
                            "type": "Anchored"
                        },
                        "data": {
                            "anchor": [
                                0,
                                1
                            ],
                            "size": [
                                128,
                                64
                            ],
                            "angle": 0,
                            "position": [
                                0,
                                0
                            ],
                            "visible": true
                        },
                        "children": {
                            "discardCanButton": {
                                "type": "Image",
                                "data": {
                                    "texture": "playset",
                                    "anchor": [
                                        0.5,
                                        0.5
                                    ],
                                    "size": [
                                        128,
                                        64
                                    ],
                                    "angle": 0,
                                    "position": [
                                        0,
                                        0
                                    ],
                                    "visible": true
                                },
                                "layout": {
                                    "x_anchor": "left",
                                    "y_anchor": "top",
                                    "absolute": false,
                                    "x_offset": 0.5,
                                    "y_offset": -0.5
                                }
                            }
                        },
                        "layout": {
                            "x_anchor": "left",
                            "y_anchor": "top",
                            "absolute": false,
                            "x_offset": 0,
                            "y_offset": 0
                        }
                    }
                },
                "layout": {
                    "x_anchor": "left",
                    "y_anchor": "top",
                    "absolute": false,
                    "x_offset": 0.88,
                    "y_offset": -0.26
                }
            },
            "setting-icon": {
                "type": "Button",
                "format": {
                    "type": "Anchored"
                },
                "data": {
                    "anchor": [
                        0,
                        1
                    ],
                    "size": [
                        45,
                        45
                    ],
                    "angle": 0,
                    "position": [
                        356,
                        811
                    ],
                    "visible": true,
                    "upnode": "up"
                },
<<<<<<< HEAD
                "children": {
                    "up": {
                        "type": "Node",
                        "format": {
                            "type": "Anchored"
                        },
                        "data": {
                            "anchor": [
                                0,
                                1
                            ],
                            "size": [
                                45,
                                45
                            ],
                            "angle": 0,
                            "position": [
                                0,
                                0
                            ],
                            "visible": true
                        },
                        "children": {
                            "setting-icon": {
                                "type": "Image",
                                "data": {
                                    "texture": "setting-icon",
                                    "anchor": [
                                        0.5,
                                        0.5
                                    ],
                                    "size": [
                                        60,
                                        60
                                    ],
                                    "angle": 0,
                                    "position": [
                                        34,
                                        0
                                    ],
                                    "visible": true
                                },
                                "layout": {
                                    "x_anchor": "left",
                                    "y_anchor": "top",
                                    "absolute": false,
                                    "x_offset": 0.1,
                                    "y_offset": -0.05
                                }
                            }
                        },
                        "layout": {
                            "x_anchor": "left",
                            "y_anchor": "top",
                            "absolute": false,
                            "x_offset": 0.1,
                            "y_offset": -0.05
                        }
                    }
                },
=======
                "children": [],
>>>>>>> b43952df
                "layout": {
                    "x_anchor": "left",
                    "y_anchor": "top",
                    "absolute": false,
<<<<<<< HEAD
                    "x_offset": 0.05,
                    "y_offset": -0.07
=======
                    "x_offset": 0.41,
                    "y_offset": -0.3
                }
            },
            "playerhand": {
                "type": "Node",
                "format": {
                    "type": "Float",
                    "x_alignment": "left",
                    "y_alignment": "middle",
                    "orientation": "horizontal"
                },
                "data": {
                    "anchor": [
                        0.5,
                        0.5
                    ],
                    "size": [
                        853,
                        80
                    ],
                    "angle": 0,
                    "position": [
                        92,
                        784
                    ],
                    "visible": true
                },
                "children": []
                ,
                "layout": {
                    "priority": 0,
                    "padding": [
                        0,
                        0,
                        1,
                        0
                    ]
>>>>>>> b43952df
                }
            },
            "information-icon": {
                "type": "Button",
                "format": {
                    "type": "Anchored"
                },
                "data": {
                    "anchor": [
                        0,
                        1
                    ],
                    "size": [
                        45,
                        45
                    ],
                    "angle": 0,
                    "position": [
                        356,
                        811
                    ],
                    "visible": true,
                    "upnode": "up"
                },
                "children": {
                    "up": {
                        "type": "Node",
                        "format": {
                            "type": "Anchored"
                        },
                        "data": {
                            "anchor": [
                                0,
                                1
                            ],
                            "size": [
                                45,
                                45
                            ],
                            "angle": 0,
                            "position": [
                                0,
                                0
                            ],
                            "visible": true
                        },
                        "children": {
                            "information-icon": {
                                "type": "Image",
                                "data": {
                                    "texture": "information-icon",
                                    "anchor": [
                                        0.5,
                                        0.5
                                    ],
                                    "size": [
                                        60,
                                        60
                                    ],
                                    "angle": 0,
                                    "position": [
                                        34,
                                        0
                                    ],
                                    "visible": true
                                },
                                "layout": {
                                    "x_anchor": "left",
                                    "y_anchor": "top",
                                    "absolute": false,
                                    "x_offset": 0.1,
                                    "y_offset": -0.05
                                }
                            }
                        },
                        "layout": {
                            "x_anchor": "left",
                            "y_anchor": "top",
                            "absolute": false,
                            "x_offset": 0.1,
                            "y_offset": -0.05
                        }
                    }
                },
                "layout": {
                    "x_anchor": "left",
                    "y_anchor": "top",
                    "absolute": false,
                    "x_offset": 0.11,
                    "y_offset": -0.07
                }
            },
            "playerhand-button": {
                "type": "Button",
                "format": {
                    "type": "Anchored"
                },
                "data": {
                    "anchor": [
                        0,
                        1
                    ],
                    "size": [
                        88.71,
                        45
                    ],
                    "angle": 0,
                    "position": [
                        355,
                        539
                    ],
                    "visible": true,
                    "upnode": "up"
                },
                "children": {
                    "up": {
                        "type": "Node",
                        "format": {
                            "type": "Anchored"
                        },
                        "data": {
                            "anchor": [
                                0,
                                1
                            ],
                            "size": [
                                88.71,
                                45
                            ],
                            "angle": 0,
                            "position": [
                                0,
                                0
                            ],
                            "visible": true
                        },
                        "children": {
                            "playerhand-button": {
                                "type": "Image",
                                "data": {
                                    "texture": "playerhand-button",
                                    "anchor": [
                                        0.5,
                                        0.5
                                    ],
                                    "size": [
                                        118.28,
                                        60
                                    ],
                                    "angle": 0,
                                    "position": [
                                        35,
                                        224
                                    ],
                                    "visible": true
                                },
                                "layout": {
                                    "x_anchor": "left",
                                    "y_anchor": "top",
                                    "absolute": false,
                                    "x_offset": 0.3,
                                    "y_offset": -0.05
                                }
                            }
                        },
                        "layout": {
                            "x_anchor": "left",
                            "y_anchor": "top",
                            "absolute": false,
                            "x_offset": 0.15,
                            "y_offset": -0.05
                        }
                    }
                },
                "layout": {
                    "x_anchor": "left",
                    "y_anchor": "top",
                    "absolute": false,
                    "x_offset": 0.63,
                    "y_offset": -0.07
                }
            },
            "playerhand-button2": {
                "type": "Button",
                "format": {
                    "type": "Anchored"
                },
                "data": {
                    "anchor": [
                        0,
                        1
                    ],
                    "size": [
                        88.71,
                        45
                    ],
                    "angle": 0,
                    "position": [
                        355,
                        539
                    ],
                    "visible": true,
                    "upnode": "up"
                },
                "children": {
                    "up": {
                        "type": "Node",
                        "format": {
                            "type": "Anchored"
                        },
                        "data": {
                            "anchor": [
                                0,
                                1
                            ],
                            "size": [
                                88.71,
                                45
                            ],
                            "angle": 0,
                            "position": [
                                0,
                                0
                            ],
                            "visible": true
                        },
                        "children": {
                            "playerhand-button": {
                                "type": "Image",
                                "data": {
                                    "texture": "playerhand-indicator",
                                    "anchor": [
                                        0.5,
                                        0.5
                                    ],
                                    "size": [
                                        118.28,
                                        60
                                    ],
                                    "angle": 0,
                                    "position": [
                                        35,
                                        224
                                    ],
                                    "visible": true
                                },
                                "layout": {
                                    "x_anchor": "left",
                                    "y_anchor": "top",
                                    "absolute": false,
                                    "x_offset": 0.3,
                                    "y_offset": -0.05
                                }
                            }
                        },
                        "layout": {
                            "x_anchor": "left",
                            "y_anchor": "top",
                            "absolute": false,
                            "x_offset": 0.15,
                            "y_offset": -0.05
                        }
                    }
                },
                "layout": {
                    "x_anchor": "left",
                    "y_anchor": "top",
                    "absolute": false,
                    "x_offset": 0.63,
                    "y_offset": -0.07
                }
            },
            "opponent-hand": {
                "type": "Button",
                "format": {
                    "type": "Anchored"
                },
                "data": {
                    "anchor": [
                        0,
                        1
                    ],
                    "size": [
                        88.71,
                        45
                    ],
                    "angle": 0,
                    "position": [
                        355,
                        539
                    ],
                    "visible": true,
                    "upnode": "up"
                },
                "children": {
                    "up": {
                        "type": "Node",
                        "format": {
                            "type": "Anchored"
                        },
                        "data": {
                            "anchor": [
                                0,
                                1
                            ],
                            "size": [
                                88.71,
                                45
                            ],
                            "angle": 0,
                            "position": [
                                0,
                                0
                            ],
                            "visible": true
                        },
                        "children": {
                            "opponent-hand": {
                                "type": "Image",
                                "data": {
                                    "texture": "opponent-hand",
                                    "anchor": [
                                        0.5,
                                        0.5
                                    ],
                                    "size": [
                                        118.28,
                                        60
                                    ],
                                    "angle": 0,
                                    "position": [
                                        35,
                                        224
                                    ],
                                    "visible": true
                                },
                                "layout": {
                                    "x_anchor": "left",
                                    "y_anchor": "top",
                                    "absolute": false,
                                    "x_offset": 0.3,
                                    "y_offset": -0.05
                                }
                            }
                        },
                        "layout": {
                            "x_anchor": "left",
                            "y_anchor": "top",
                            "absolute": false,
                            "x_offset": 0.15,
                            "y_offset": -0.05
                        }
                    }
                },
                "layout": {
                    "x_anchor": "left",
                    "y_anchor": "top",
                    "absolute": false,
                    "x_offset": 0.32,
                    "y_offset": -0.07
                }
            },
            "opponent-hand2": {
                "type": "Button",
                "format": {
                    "type": "Anchored"
                },
                "data": {
                    "anchor": [
                        0,
                        1
                    ],
                    "size": [
                        88.71,
                        45
                    ],
                    "angle": 0,
                    "position": [
                        355,
                        539
                    ],
                    "visible": true,
                    "upnode": "up"
                },
                "children": {
                    "up": {
                        "type": "Node",
                        "format": {
                            "type": "Anchored"
                        },
                        "data": {
                            "anchor": [
                                0,
                                1
                            ],
                            "size": [
                                88.71,
                                45
                            ],
                            "angle": 0,
                            "position": [
                                0,
                                0
                            ],
                            "visible": true
                        },
                        "children": {
                            "opponent-hand": {
                                "type": "Image",
                                "data": {
                                    "texture": "opponent-hand-indicator",
                                    "anchor": [
                                        0.5,
                                        0.5
                                    ],
                                    "size": [
                                        118.28,
                                        60
                                    ],
                                    "angle": 0,
                                    "position": [
                                        35,
                                        224
                                    ],
                                    "visible": true
                                },
                                "layout": {
                                    "x_anchor": "left",
                                    "y_anchor": "top",
                                    "absolute": false,
                                    "x_offset": 0.3,
                                    "y_offset": -0.05
                                }
                            }
                        },
                        "layout": {
                            "x_anchor": "left",
                            "y_anchor": "top",
                            "absolute": false,
                            "x_offset": 0.15,
                            "y_offset": -0.05
                        }
                    }
                },
                "layout": {
                    "x_anchor": "left",
                    "y_anchor": "top",
                    "absolute": false,
                    "x_offset": 0.32,
                    "y_offset": -0.07
                }
            },
            "timer": {
                        "type": "Label",
                        "data": {
                        "anchor": [
                            0.5,
                            0.5
                        ],
                        "size": [
                            200,
                            100
                        ],
                        "position": [
                            25,
                            14
                        ],
                        "angle": 0,
                        "visible": true,
                        "font": "podkovaBold36",
                        "text": "45:00",
                        "foreground": "#ffffffff",
                        "background": "#00000000",
                        "padding": [
                            0,
                            0,
                            0,
                            0
                        ],
                        "valign": "middle",
                        "halign": "center"
                        },
                        "children": {},
                        "layout": {
                        "x_anchor": "left",
                        "y_anchor": "top",
                        "absolute": false,
                        "x_offset": 0.5,
                        "y_offset": -0.075
                        }
                    },
            "pile": {
                "type": "Node",
                "format": {
                    "type": "Anchored"
                },
                "data": {
                    "anchor": [
                        0,
                        1
                    ],
                    "size": [
                        450,
                        420
                    ],
                    "angle": 0,
                    "position": [
                        107,
                        328
                    ],
                    "visible": true
                },
                "layout": {
                    "x_anchor": "left",
                    "y_anchor": "top",
                    "absolute": false,
                    "x_offset": 0.355,
                    "y_offset": -0.135
                }
            },
            "playerhand": {
                "type": "Node",
                "format": {
                    "type": "Anchored"
                },
                "data": {
                    "anchor": [
                        0.5,
                        0.5
                    ],
                    "size": [
                        1300,
                        150
                    ],
                    "angle": 0,
                    "position": [
                        92,
                        784
                    ],
                    "visible": true
                },
                "layout": {
                    "x_anchor": "center",
                    "y_anchor": "top",
                    "absolute": true,
                    "x_offset": 0,
                    "y_offset": -330
                }
            },
            "tile-left": {
                "type": "Node",
                "format": {
                    "type": "Anchored"
                },
                "data": {
                    "anchor": [
                        0,
                        1
                    ],
                    "size": [
                        35,
                        65
                    ],
                    "angle": 0,
                    "position": [
                        355,
                        25
                    ],
                    "visible": true
                },
                "children": {
                    "tile-left": {
                        "type": "Image",
                        "data": {
                            "texture": "tile-left",
                            "anchor": [
                                0.5,
                                0.5
                            ],
                            "size": [
                                130,
                                60
                            ],
                            "angle": 0,
                            "position": [
                                35,
                                30
                            ],
                            "visible": true
                        },
                        "layout": {
                            "x_anchor": "left",
                            "y_anchor": "top",
                            "absolute": false,
                            "x_offset": 0.5,
                            "y_offset": -0.5
                        }
                    },
                    "tile-left-number": {
                        "type": "Label",
                        "data": {
                        "anchor": [
                            0.5,
                            0.5
                        ],
                        "size": [
                            60,
                            60
                        ],
                        "position": [
                            25,
                            14
                        ],
                        "angle": 0,
                        "visible": true,
                        "font": "podkovaBold32",
                        "text": "108",
                        "foreground": "#ffffffff",
                        "background": "#00000000",
                        "padding": [
                            0,
                            0,
                            0,
                            0
                        ],
                        "valign": "middle",
                        "halign": "center"
                        },
                        "children": {},
                        "layout": {
                        "x_anchor": "left",
                        "y_anchor": "top",
                        "absolute": false,
                        "x_offset": 1.3,
                        "y_offset": -0.5
                        }
                    }
                },
                "layout": {
                    "x_anchor": "left",
                    "y_anchor": "top",
                    "absolute": false,
                    "x_offset": 0.91,
                    "y_offset": -0.03
                }
            },
            "discarded-tile": {
                "type": "Node",
                "format": {
                    "type": "Anchored"
                },
                "data": {
                    "anchor": [
                        0,
                        1
                    ],
                    "size": [
                        35,
                        66
                    ],
                    "angle": 0,
                    "position": [
                        355,
                        102
                    ],
                    "visible": true
                },
                "children": {
                    "discarded-rec": {
                        "type": "Image",
                        "data": {
                            "texture": "discarded-rec",
                            "anchor": [
                                0.5,
                                0.5
                            ],
                            "size": [
                                130,
                                60
                            ],
                            "angle": 0,
                            "position": [
                                35,
                                31
                            ],
                            "visible": true
                        },
                        "layout": {
                            "x_anchor": "left",
                            "y_anchor": "top",
                            "absolute": false,
                            "x_offset": 0.5,
                            "y_offset": -0.5
                        }
                    },
                    "discard-can": {
                        "type": "Button",
                        "format": {
                            "type": "Anchored"
                        },
                        "data": {
                            "anchor": [
                                0,
                                1
                            ],
                            "size": [
                                18,
                                18
                            ],
                            "angle": 0,
                            "position": [
                                9,
                                36
                            ],
                            "visible": true,
                            "upnode": "up"
                        },
                        "children": {
                            "up": {
                                "type": "Node",
                                "format": {
                                    "type": "Anchored"
                                },
                                "data": {
                                    "anchor": [
                                        0,
                                        1
                                    ],
                                    "size": [
                                        18,
                                        18
                                    ],
                                    "angle": 0,
                                    "position": [
                                        0,
                                        0
                                    ],
                                    "visible": true
                                },
                                "children": {
                                    "discard-can": {
                                        "type": "Image",
                                        "data": {
                                            "texture": "discard-can",
                                            "anchor": [
                                                0.5,
                                                0.5
                                            ],
                                            "size": [
                                                40,
                                                40
                                            ],
                                            "angle": 0,
                                            "position": [
                                                18,
                                                0
                                            ],
                                            "visible": true
                                        },
                                        "layout": {
                                            "x_anchor": "left",
                                            "y_anchor": "top",
                                            "absolute": false,
                                            "x_offset": -0.4,
                                            "y_offset": -0.5
                                        }
                                    }
                                },
                                "layout": {
                                    "x_anchor": "left",
                                    "y_anchor": "top",
                                    "absolute": false,
                                    "x_offset": 0,
                                    "y_offset": 0
                                }
                            }
                        },
                        "layout": {
                            "x_anchor": "left",
                            "y_anchor": "top",
                            "absolute": false,
                            "x_offset": 0,
                            "y_offset": -0.35
                        }
                    },
                    "discarded-tile-recent": {
                        "type": "Button",
                        "format": {
                            "type": "Anchored"
                        },
                        "data": {
                            "anchor": [
                                0,
                                1
                            ],
                            "size": [
                                27.37,
                                20
                            ],
                            "angle": 0,
                            "position": [
                                4,
                                11
                            ],
                            "visible": true,
                            "upnode": "up"
                        },
                        "children": {
                            "up": {
                                "type": "Node",
                                "format": {
                                    "type": "Anchored"
                                },
                                "data": {
                                    "anchor": [
                                        0,
                                        1
                                    ],
                                    "size": [
                                        27.37,
                                        20
                                    ],
                                    "angle": 0,
                                    "position": [
                                        0,
                                        0
                                    ],
                                    "visible": true
                                },
                                "children": {
                                    "discarded-tile-recent": {
                                        "type": "Image",
                                        "data": {
                                            "texture": "one of dot",
                                            "anchor": [
                                                0.5,
                                                0.5
                                            ],
                                            "size": [
                                                32.88,
                                                45
                                            ],
                                            "angle": 0,
                                            "position": [
                                                27.37,
                                                -7.37
                                            ],
                                            "visible": true
                                        },
                                        "layout": {
                                            "x_anchor": "left",
                                            "y_anchor": "top",
                                            "absolute": false,
                                            "x_offset": 0.9,
                                            "y_offset": -0.5
                                        }
                                    }
                                },
                                "layout": {
                                    "x_anchor": "left",
                                    "y_anchor": "top",
                                    "absolute": false,
                                    "x_offset": 0,
                                    "y_offset": 0
                                }
                            }
                        },
                        "layout": {
                            "x_anchor": "left",
                            "y_anchor": "top",
                            "absolute": false,
                            "x_offset": 0.39,
                            "y_offset": -0.33
                        }
                    }
                },
                "layout": {
                    "x_anchor": "left",
                    "y_anchor": "top",
                    "absolute": false,
                    "x_offset": 0.8,
                    "y_offset": -0.03
                }
            },
            "drag-to-hand-area": {
                        "type": "Image",
                        "data": {
                            "texture": "drag-to-hand-area",
                            "anchor": [
                                0.5,
                                0.5
                            ],
                            "size": [
                                1300,
                                300
                            ],
                            "angle": 0,
                            "position": [
                                120,
                                784
                            ],
                            "visible": true
                        },
                        "layout": {
                            "x_anchor": "center",
                            "y_anchor": "top",
                            "absolute": true,
                            "x_offset": 0,
                            "y_offset": -540
                        }
            },
            "opponent-hand-rec": {
                "type": "Image",
                "data": {
                    "texture": "opponent-hand-rec",
                    "anchor": [
                        0.5,
                        0.5
                    ],
                    "size": [
                        449.04,
                        63
                    ],
                    "angle": 0,
                    "position": [
                        346,
                        818
                    ],
                    "visible": false
                },
                "layout": {
                    "x_anchor": "left",
                    "y_anchor": "top",
                    "absolute": false,
                    "x_offset": 0.195,
                    "y_offset": -0.2
                }
            },
            "opponent-hand-tile": {
                "type": "Node",
                "format": {
                    "type": "Float",
                    "x_alignment": "left",
                    "y_alignment": "top",
                    "orientation": "vertical"
                },
                "data": {
                    "anchor": [
                        0,
                        1
                    ],
                    "size": [
                        650,
                        50
                    ],
                    "angle": 0,
                    "position": [
                        306,
                        532
                    ],
                    "visible": true
                },
                "children": {
                    "tile-back_0": {
                        "type": "Image",
                        "data": {
                            "texture": "tile-back",
                            "anchor": [
                                0.5,
                                0.5
                            ],
                            "size": [
                                30,
                                38.46
                            ],
                            "angle": 0,
                            "position": [
                                0,
                                0
                            ],
                            "visible": true
                        },
                        "layout": {
                            "x_anchor": "left",
                            "y_anchor": "top",
                            "absolute": false,
                            "x_offset": 0,
                            "y_offset": 0
                        }
                    },
                    "tile-back_1": {
                        "type": "Image",
                        "data": {
                            "texture": "tile-back",
                            "anchor": [
                                0.5,
                                0.5
                            ],
                            "size": [
                                30,
                                38.46
                            ],
                            "angle": 0,
                            "position": [
                                40,
                                0
                            ],
                            "visible":true
                        },
                        "layout": {
                            "x_anchor": "left",
                            "y_anchor": "top",
                            "absolute": false,
                            "x_offset": 0,
                            "y_offset": 0
                        }
                    },
                    "tile-back_2": {
                        "type": "Image",
                        "data": {
                            "texture": "tile-back",
                            "anchor": [
                                0.5,
                                0.5
                            ],
                            "size": [
                                30,
                                38.46
                            ],
                            "angle": 0,
                            "position": [
                                80,
                                0
                            ],
                            "visible":true
                        },
                        "layout": {
                            "x_anchor": "left",
                            "y_anchor": "top",
                            "absolute": false,
                            "x_offset": 0,
                            "y_offset": 0
                        }
                    },
                    "tile-back_3": {
                        "type": "Image",
                        "data": {
                            "texture": "tile-back",
                            "anchor": [
                                0.5,
                                0.5
                            ],
                            "size": [
                                30,
                                38.46
                            ],
                            "angle": 0,
                            "position": [
                                120,
                                0
                            ],
                            "visible":true
                        },
                        "layout": {
                            "x_anchor": "left",
                            "y_anchor": "top",
                            "absolute": false,
                            "x_offset": 0,
                            "y_offset": 0
                        }
                    },
                    "tile-back_4": {
                        "type": "Image",
                        "data": {
                            "texture": "tile-back",
                            "anchor": [
                                0.5,
                                0.5
                            ],
                            "size": [
                                30,
                                38.46
                            ],
                            "angle": 0,
                            "position": [
                                160,
                                0
                            ],
                            "visible":true
                        },
                        "layout": {
                            "x_anchor": "left",
                            "y_anchor": "top",
                            "absolute": false,
                            "x_offset": 0,
                            "y_offset": 0
                        }
                    },
                    "tile-back_5": {
                        "type": "Image",
                        "data": {
                            "texture": "tile-back",
                            "anchor": [
                                0.5,
                                0.5
                            ],
                            "size": [
                                30,
                                38.46
                            ],
                            "angle": 0,
                            "position": [
                                200,
                                0
                            ],
                            "visible":true
                        },
                        "layout": {
                            "x_anchor": "left",
                            "y_anchor": "top",
                            "absolute": false,
                            "x_offset": 0,
                            "y_offset": 0
                        }
                    },
                    "tile-back_6": {
                        "type": "Image",
                        "data": {
                            "texture": "tile-back",
                            "anchor": [
                                0.5,
                                0.5
                            ],
                            "size": [
                                30,
                                38.46
                            ],
                            "angle": 0,
                            "position": [
                                240,
                                0
                            ],
                            "visible":true
                        },
                        "layout": {
                            "x_anchor": "left",
                            "y_anchor": "top",
                            "absolute": false,
                            "x_offset": 0,
                            "y_offset": 0
                        }
                    },
                    "tile-back_7": {
                        "type": "Image",
                        "data": {
                            "texture": "tile-back",
                            "anchor": [
                                0.5,
                                0.5
                            ],
                            "size": [
                                30,
                                38.46
                            ],
                            "angle": 0,
                            "position": [
                                280,
                                0
                            ],
                            "visible":true
                        },
                        "layout": {
                            "x_anchor": "left",
                            "y_anchor": "top",
                            "absolute": false,
                            "x_offset": 0,
                            "y_offset": 0
                        }
                    },
                    "tile-back_8": {
                        "type": "Image",
                        "data": {
                            "texture": "tile-back",
                            "anchor": [
                                0.5,
                                0.5
                            ],
                            "size": [
                                30,
                                38.46
                            ],
                            "angle": 0,
                            "position": [
                                320,
                                0
                            ],
                            "visible":true
                        },
                        "layout": {
                            "x_anchor": "left",
                            "y_anchor": "top",
                            "absolute": false,
                            "x_offset": 0,
                            "y_offset": 0
                        }
                    },
                    "tile-back_9": {
                        "type": "Image",
                        "data": {
                            "texture": "tile-back",
                            "anchor": [
                                0.5,
                                0.5
                            ],
                            "size": [
                                30,
                                38.46
                            ],
                            "angle": 0,
                            "position": [
                                360,
                                0
                            ],
                            "visible":true
                        },
                        "layout": {
                            "x_anchor": "left",
                            "y_anchor": "top",
                            "absolute": false,
                            "x_offset": 0,
                            "y_offset": 0
                        }
                    },
                    "tile-back_10": {
                        "type": "Image",
                        "data": {
                            "texture": "tile-back",
                            "anchor": [
                                0.5,
                                0.5
                            ],
                            "size": [
                                30,
                                38.46
                            ],
                            "angle": 0,
                            "position": [
                                400,
                                0
                            ],
                            "visible": true
                        },
                        "layout": {
                            "x_anchor": "left",
                            "y_anchor": "top",
                            "absolute": false,
                            "x_offset": 0,
                            "y_offset": 0
                        }
                    },
                    "tile-back_11": {
                        "type": "Image",
                        "data": {
                            "texture": "tile-back",
                            "anchor": [
                                0.5,
                                0.5
                            ],
                            "size": [
                                30,
                                38.46
                            ],
                            "angle": 0,
                            "position": [
                                440,
                                0
                            ],
                            "visible":true
                        },
                        "layout": {
                            "x_anchor": "left",
                            "y_anchor": "top",
                            "absolute": false,
                            "x_offset": 0,
                            "y_offset": 0
                        }
                    },
                    "tile-back_12": {
                        "type": "Image",
                        "data": {
                            "texture": "tile-back",
                            "anchor": [
                                0.5,
                                0.5
                            ],
                            "size": [
                                30,
                                38.46
                            ],
                            "angle": 0,
                            "position": [
                                480,
                                0
                            ],
                            "visible":true
                        },
                        "layout": {
                            "x_anchor": "left",
                            "y_anchor": "top",
                            "absolute": false,
                            "x_offset": 0,
                            "y_offset": 0
                        }
                    },
                    "tile-back_13": {
                        "type": "Image",
                        "data": {
                            "texture": "tile-back",
                            "anchor": [
                                0.5,
                                0.5
                            ],
                            "size": [
                                30,
                                38.46
                            ],
                            "angle": 0,
                            "position": [
                                520,
                                0
                            ],
                            "visible":true
                        },
                        "layout": {
                            "x_anchor": "left",
                            "y_anchor": "top",
                            "absolute": false,
                            "x_offset": 0,
                            "y_offset": 0
                        }
                    }
                },
                "layout": {
                    "x_anchor": "left",
                    "y_anchor": "top",
                    "absolute": false,
                    "x_offset": 0.06,
                    "y_offset": -0.175
                }
            },
            "player-hand-rec": {
                "type": "Image",
                "data": {
                    "texture": "opponent-hand-rec",
                    "anchor": [
                        0.5,
                        0.5
                    ],
                    "size": [
                        449.04,
                        63
                    ],
                    "angle": 0,
                    "position": [
                        346,
                        818
                    ],
                    "visible": false
                },
                "layout": {
                    "x_anchor": "left",
                    "y_anchor": "top",
                    "absolute": false,
                    "x_offset": 0.79,
                    "y_offset": -0.2
                }
            },
            "player-hand-tile": {
                "type": "Node",
                "format": {
                    "type": "Float",
                    "x_alignment": "left",
                    "y_alignment": "top",
                    "orientation": "vertical"
                },
                "data": {
                    "anchor": [
                        0,
                        1
                    ],
                    "size": [
                        650,
                        50
                    ],
                    "angle": 0,
                    "position": [
                        306,
                        532
                    ],
                    "visible": true
                },
                "children": {
                    "tile-back_0": {
                        "type": "Image",
                        "data": {
                            "texture": "tile-back",
                            "anchor": [
                                0.5,
                                0.5
                            ],
                            "size": [
                                30,
                                38.46
                            ],
                            "angle": 0,
                            "position": [
                                0,
                                0
                            ],
                            "visible":true
                        },
                        "layout": {
                            "x_anchor": "left",
                            "y_anchor": "top",
                            "absolute": false,
                            "x_offset": 0,
                            "y_offset": 0
                        }
                    },
                    "tile-back_1": {
                        "type": "Image",
                        "data": {
                            "texture": "tile-back",
                            "anchor": [
                                0.5,
                                0.5
                            ],
                            "size": [
                                30,
                                38.46
                            ],
                            "angle": 0,
                            "position": [
                                40,
                                0
                            ],
                            "visible":true
                        },
                        "layout": {
                            "x_anchor": "left",
                            "y_anchor": "top",
                            "absolute": false,
                            "x_offset": 0,
                            "y_offset": 0
                        }
                    },
                    "tile-back_2": {
                        "type": "Image",
                        "data": {
                            "texture": "tile-back",
                            "anchor": [
                                0.5,
                                0.5
                            ],
                            "size": [
                                30,
                                38.46
                            ],
                            "angle": 0,
                            "position": [
                                80,
                                0
                            ],
                            "visible":true
                        },
                        "layout": {
                            "x_anchor": "left",
                            "y_anchor": "top",
                            "absolute": false,
                            "x_offset": 0,
                            "y_offset": 0
                        }
                    },
                    "tile-back_3": {
                        "type": "Image",
                        "data": {
                            "texture": "tile-back",
                            "anchor": [
                                0.5,
                                0.5
                            ],
                            "size": [
                                30,
                                38.46
                            ],
                            "angle": 0,
                            "position": [
                                120,
                                0
                            ],
                            "visible":true
                        },
                        "layout": {
                            "x_anchor": "left",
                            "y_anchor": "top",
                            "absolute": false,
                            "x_offset": 0,
                            "y_offset": 0
                        }
                    },
                    "tile-back_4": {
                        "type": "Image",
                        "data": {
                            "texture": "tile-back",
                            "anchor": [
                                0.5,
                                0.5
                            ],
                            "size": [
                                30,
                                38.46
                            ],
                            "angle": 0,
                            "position": [
                                160,
                                0
                            ],
                            "visible":true
                        },
                        "layout": {
                            "x_anchor": "left",
                            "y_anchor": "top",
                            "absolute": false,
                            "x_offset": 0,
                            "y_offset": 0
                        }
                    },
                    "tile-back_5": {
                        "type": "Image",
                        "data": {
                            "texture": "tile-back",
                            "anchor": [
                                0.5,
                                0.5
                            ],
                            "size": [
                                30,
                                38.46
                            ],
                            "angle": 0,
                            "position": [
                                200,
                                0
                            ],
                            "visible":true
                        },
                        "layout": {
                            "x_anchor": "left",
                            "y_anchor": "top",
                            "absolute": false,
                            "x_offset": 0,
                            "y_offset": 0
                        }
                    },
                    "tile-back_6": {
                        "type": "Image",
                        "data": {
                            "texture": "tile-back",
                            "anchor": [
                                0.5,
                                0.5
                            ],
                            "size": [
                                30,
                                38.46
                            ],
                            "angle": 0,
                            "position": [
                                240,
                                0
                            ],
                            "visible":true
                        },
                        "layout": {
                            "x_anchor": "left",
                            "y_anchor": "top",
                            "absolute": false,
                            "x_offset": 0,
                            "y_offset": 0
                        }
                    },
                    "tile-back_7": {
                        "type": "Image",
                        "data": {
                            "texture": "tile-back",
                            "anchor": [
                                0.5,
                                0.5
                            ],
                            "size": [
                                30,
                                38.46
                            ],
                            "angle": 0,
                            "position": [
                                280,
                                0
                            ],
                            "visible":true
                        },
                        "layout": {
                            "x_anchor": "left",
                            "y_anchor": "top",
                            "absolute": false,
                            "x_offset": 0,
                            "y_offset": 0
                        }
                    },
                    "tile-back_8": {
                        "type": "Image",
                        "data": {
                            "texture": "tile-back",
                            "anchor": [
                                0.5,
                                0.5
                            ],
                            "size": [
                                30,
                                38.46
                            ],
                            "angle": 0,
                            "position": [
                                320,
                                0
                            ],
                            "visible":true
                        },
                        "layout": {
                            "x_anchor": "left",
                            "y_anchor": "top",
                            "absolute": false,
                            "x_offset": 0,
                            "y_offset": 0
                        }
                    },
                    "tile-back_9": {
                        "type": "Image",
                        "data": {
                            "texture": "tile-back",
                            "anchor": [
                                0.5,
                                0.5
                            ],
                            "size": [
                                30,
                                38.46
                            ],
                            "angle": 0,
                            "position": [
                                360,
                                0
                            ],
                            "visible":true
                        },
                        "layout": {
                            "x_anchor": "left",
                            "y_anchor": "top",
                            "absolute": false,
                            "x_offset": 0,
                            "y_offset": 0
                        }
                    },
                    "tile-back_10": {
                        "type": "Image",
                        "data": {
                            "texture": "tile-back",
                            "anchor": [
                                0.5,
                                0.5
                            ],
                            "size": [
                                30,
                                38.46
                            ],
                            "angle": 0,
                            "position": [
                                400,
                                0
                            ],
                            "visible": true
                        },
                        "layout": {
                            "x_anchor": "left",
                            "y_anchor": "top",
                            "absolute": false,
                            "x_offset": 0,
                            "y_offset": 0
                        }
                    },
                    "tile-back_11": {
                        "type": "Image",
                        "data": {
                            "texture": "tile-back",
                            "anchor": [
                                0.5,
                                0.5
                            ],
                            "size": [
                                30,
                                38.46
                            ],
                            "angle": 0,
                            "position": [
                                440,
                                0
                            ],
                            "visible":true
                        },
                        "layout": {
                            "x_anchor": "left",
                            "y_anchor": "top",
                            "absolute": false,
                            "x_offset": 0,
                            "y_offset": 0
                        }
                    },
                    "tile-back_12": {
                        "type": "Image",
                        "data": {
                            "texture": "tile-back",
                            "anchor": [
                                0.5,
                                0.5
                            ],
                            "size": [
                                30,
                                38.46
                            ],
                            "angle": 0,
                            "position": [
                                480,
                                0
                            ],
                            "visible":true
                        },
                        "layout": {
                            "x_anchor": "left",
                            "y_anchor": "top",
                            "absolute": false,
                            "x_offset": 0,
                            "y_offset": 0
                        }
                    },
                    "tile-back_13": {
                        "type": "Image",
                        "data": {
                            "texture": "tile-back",
                            "anchor": [
                                0.5,
                                0.5
                            ],
                            "size": [
                                30,
                                38.46
                            ],
                            "angle": 0,
                            "position": [
                                520,
                                0
                            ],
                            "visible":true
                        },
                        "layout": {
                            "x_anchor": "left",
                            "y_anchor": "top",
                            "absolute": false,
                            "x_offset": 0,
                            "y_offset": 0
                        }
                    }
                },
                "layout": {
                    "x_anchor": "left",
                    "y_anchor": "top",
                    "absolute": false,
                    "x_offset": 0.655,
                    "y_offset": -0.175
                }
            }
        }
    }
}<|MERGE_RESOLUTION|>--- conflicted
+++ resolved
@@ -593,7 +593,6 @@
                     "visible": true,
                     "upnode": "up"
                 },
-<<<<<<< HEAD
                 "children": {
                     "up": {
                         "type": "Node",
@@ -654,19 +653,9 @@
                         }
                     }
                 },
-=======
-                "children": [],
->>>>>>> b43952df
-                "layout": {
-                    "x_anchor": "left",
-                    "y_anchor": "top",
-                    "absolute": false,
-<<<<<<< HEAD
+                "layout": {
                     "x_offset": 0.05,
                     "y_offset": -0.07
-=======
-                    "x_offset": 0.41,
-                    "y_offset": -0.3
                 }
             },
             "playerhand": {
@@ -703,7 +692,6 @@
                         1,
                         0
                     ]
->>>>>>> b43952df
                 }
             },
             "information-icon": {
