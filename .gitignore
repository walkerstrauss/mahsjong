*.d

*.slo
*.lo
*.o
*.obj

*.gch
*.pch

*.so
*.dylib
*.dll

*.mod
*.smod

*.lai
*.la
*.a
*.lib

*.exe
*.out
*.app

build
cugl
.DS_Store
._*
<<<<<<< HEAD

cugl
=======
>>>>>>> 3e998e4c
<|MERGE_RESOLUTION|>--- conflicted
+++ resolved
@@ -27,9 +27,4 @@
 build
 cugl
 .DS_Store
-._*
-<<<<<<< HEAD
-
-cugl
-=======
->>>>>>> 3e998e4c
+._*